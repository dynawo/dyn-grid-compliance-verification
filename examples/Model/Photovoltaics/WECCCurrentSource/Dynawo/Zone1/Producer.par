<?xml version="1.0" encoding="UTF-8"?>
<parametersSet xmlns="http://www.rte-france.com/dynawo">
  <!-- Synchronous machine external parameters -->
  <set id="Wind_Turbine">
    <par type="DOUBLE" name="photovoltaics_P0Pu" value="-0.7"/>
    <par type="DOUBLE" name="photovoltaics_Q0Pu" value="-0.2"/>
    <par type="DOUBLE" name="photovoltaics_U0Pu" value="1.0"/>
    <par type="DOUBLE" name="photovoltaics_UPhase0" value="0.00000144621"/>

    <!-- Electrical Control -->
    <par type="BOOL" name="photovoltaics_QFlag" value="true"/>
    <par type="BOOL" name="photovoltaics_VFlag" value="true"/>
    <par type="BOOL" name="photovoltaics_PfFlag" value="false"/>
    <par type="BOOL" name="photovoltaics_PQFlag" value="false"/>
    <par type="DOUBLE" name="photovoltaics_tRv" value="0.01"/>
    <par type="DOUBLE" name="photovoltaics_VUpPu" value="1.2"/>
    <par type="DOUBLE" name="photovoltaics_VDipPu" value="0.8"/>
    <par type="DOUBLE" name="photovoltaics_VRef0Pu" value="1"/>
    <par type="DOUBLE" name="photovoltaics_Dbd1Pu" value="-0.05"/>
    <par type="DOUBLE" name="photovoltaics_Dbd2Pu" value="0.05"/>
    <par type="DOUBLE" name="photovoltaics_Kqv" value="2"/>
    <par type="DOUBLE" name="photovoltaics_Iqh1Pu" value="1.1"/>
    <par type="DOUBLE" name="photovoltaics_Iql1Pu" value="-1.1"/>
    <par type="DOUBLE" name="photovoltaics_Kqp" value="1"/>
    <par type="DOUBLE" name="photovoltaics_Kqi" value="0.5"/>
    <par type="DOUBLE" name="photovoltaics_VMaxPu" value="1.2"/>
    <par type="DOUBLE" name="photovoltaics_VMinPu" value="0.8"/>
    <par type="DOUBLE" name="photovoltaics_Kvp" value="1"/>
    <par type="DOUBLE" name="photovoltaics_Kvi" value="0.7"/>
    <par type="DOUBLE" name="photovoltaics_tIq" value="0.01"/>
    <par type="DOUBLE" name="photovoltaics_tPord" value="0.01"/>
    <par type="DOUBLE" name="photovoltaics_DPMaxPu" value="999"/>
    <par type="DOUBLE" name="photovoltaics_DPMinPu" value="-999"/>
    <par type="DOUBLE" name="photovoltaics_IMaxPu" value="1.3"/>

    <!-- Generator Control -->
    <par type="DOUBLE" name="photovoltaics_tG" value="0.02"/>
    <par type="DOUBLE" name="photovoltaics_tFilterGC" value="0.02"/>
    <par type="DOUBLE" name="photovoltaics_IqrMaxPu" value="999"/>
    <par type="DOUBLE" name="photovoltaics_IqrMinPu" value="-999"/>
    <par type="DOUBLE" name="photovoltaics_RrpwrPu" value="10"/>
    <par type="BOOL" name="photovoltaics_RateFlag" value="false"/>

    <!-- Plant Control -->
    <par type="BOOL" name="photovoltaics_RefFlag" value="true"/>
    <par type="BOOL" name="photovoltaics_VCompFlag" value="false"/>
    <par type="BOOL" name="photovoltaics_FreqFlag" value="true"/>
    <par type="DOUBLE" name="photovoltaics_Kc" value="0"/>
    <par type="DOUBLE" name="photovoltaics_tFilterPC" value="0.04"/>
    <par type="DOUBLE" name="photovoltaics_DbdPu" value="0.01"/>
    <par type="DOUBLE" name="photovoltaics_EMaxPu" value="999"/>
    <par type="DOUBLE" name="photovoltaics_EMinPu" value="-999"/>
    <par type="DOUBLE" name="photovoltaics_QMaxPu" value="999"/>
    <par type="DOUBLE" name="photovoltaics_QMinPu" value="-999"/>
    <par type="DOUBLE" name="photovoltaics_tFt" value="1e-10"/>
    <par type="DOUBLE" name="photovoltaics_tFv" value="0.1"/>
    <par type="DOUBLE" name="photovoltaics_tP" value="0.05"/>
    <par type="DOUBLE" name="photovoltaics_FDbd1Pu" value="0.004"/>
    <par type="DOUBLE" name="photovoltaics_FDbd2Pu" value="0.004"/>
    <par type="DOUBLE" name="photovoltaics_DDn" value="20"/>
    <par type="DOUBLE" name="photovoltaics_DUp" value="0.001"/>
    <par type="DOUBLE" name="photovoltaics_FEMaxPu" value="999"/>
    <par type="DOUBLE" name="photovoltaics_FEMinPu" value="-999"/>
    <par type="DOUBLE" name="photovoltaics_PMaxPu" value="0.75"/>
    <par type="DOUBLE" name="photovoltaics_PMinPu" value="0.0"/>
    <par type="DOUBLE" name="photovoltaics_tLag" value="0.1"/>
    <par type="DOUBLE" name="photovoltaics_Kp" value="0.1"/>
    <par type="DOUBLE" name="photovoltaics_Ki" value="1.5"/>
    <par type="DOUBLE" name="photovoltaics_Kpg" value="0.05"/>
    <par type="DOUBLE" name="photovoltaics_Kig" value="2.36"/>
    <par type="DOUBLE" name="photovoltaics_VFrz" value="0"/>

    <!-- PLL Control -->
    <par type="DOUBLE" name="photovoltaics_KiPLL" value="20"/>
    <par type="DOUBLE" name="photovoltaics_KpPLL" value="3"/>
    <par type="DOUBLE" name="photovoltaics_OmegaMaxPu" value="999"/>
    <par type="DOUBLE" name="photovoltaics_OmegaMinPu" value="-999"/>

    <!-- BaseWT4 -->
    <par type="DOUBLE" name="photovoltaics_SNom" value="90"/>
<<<<<<< HEAD
    <par type="DOUBLE" name="photovoltaics_RPu" value="0.0004"/>
    <par type="DOUBLE" name="photovoltaics_XPu" value="0.0015"/>
=======
    <par type="DOUBLE" name="photovoltaics_RPu" value="1e-7"/>
    <par type="DOUBLE" name="photovoltaics_XPu" value="1e-6"/>
    <par type="DOUBLE" name="photovoltaics_VDLIp11" value="1.1"/>
    <par type="DOUBLE" name="photovoltaics_VDLIp12" value="1.1"/>
    <par type="DOUBLE" name="photovoltaics_VDLIp21" value="1.15"/>
    <par type="DOUBLE" name="photovoltaics_VDLIp22" value="1"/>
    <par type="DOUBLE" name="photovoltaics_VDLIp31" value="1.16"/>
    <par type="DOUBLE" name="photovoltaics_VDLIp32" value="1"/>
    <par type="DOUBLE" name="photovoltaics_VDLIp41" value="1.17"/>
    <par type="DOUBLE" name="photovoltaics_VDLIp42" value="1"/>
    <par type="DOUBLE" name="photovoltaics_VDLIq11" value="1.1"/>
    <par type="DOUBLE" name="photovoltaics_VDLIq12" value="1.1"/>
    <par type="DOUBLE" name="photovoltaics_VDLIq21" value="1.15"/>
    <par type="DOUBLE" name="photovoltaics_VDLIq22" value="1"/>
    <par type="DOUBLE" name="photovoltaics_VDLIq31" value="1.16"/>
    <par type="DOUBLE" name="photovoltaics_VDLIq32" value="1"/>
    <par type="DOUBLE" name="photovoltaics_VDLIq41" value="1.17"/>
    <par type="DOUBLE" name="photovoltaics_VDLIq42" value="1"/>
>>>>>>> f1850780
    <par type="DOUBLE" name="photovoltaics_VRef1Pu" value="0"/>
  </set>
  <!-- tfo -->
  <set id="StepUp_Xfmr">
    <par type="DOUBLE" name="transformer_SNom" value="90"/>
    <par type="DOUBLE" name="transformer_R" value="0.0273"/>
    <par type="DOUBLE" name="transformer_X" value="2.4446"/>
    <par type="DOUBLE" name="transformer_B" value="0"/>
    <par type="DOUBLE" name="transformer_G" value="0"/>
    <par type="DOUBLE" name="transformer_P10Pu" value="0.1"/>
    <par type="DOUBLE" name="transformer_Q10Pu" value="0.05"/>
    <par type="DOUBLE" name="transformer_U10Pu" value="1.0086"/>
    <par type="DOUBLE" name="transformer_U1Phase0" value="0.4334"/>
    <par type="DOUBLE" name="transformer_Uc20Pu" value="1.0"/>
    <par type="DOUBLE" name="transformer_rTfo0Pu" value="1.0"/>
    <par type="DOUBLE" name="transformer_rTfoMaxPu" value="1.1"/>
    <par type="DOUBLE" name="transformer_rTfoMinPu" value="0.9"/>
    <par type="INT" name="transformer_NbTap" value="21"/>
    <par type="DOUBLE" name="tapChanger_t1st" value="10"/>
    <par type="DOUBLE" name="tapChanger_tNext" value="1"/>
    <par type="INT" name="tapChanger_tapMax" value="21"/>
    <par type="INT" name="tapChanger_tapMin" value="0"/>
    <par type="DOUBLE" name="tapChanger_UDeadBand" value="0.5"/>
    <par type="DOUBLE" name="tapChanger_UTarget" value="1.0"/>
    <par type="BOOL" name="tapChanger_regulating0" value="true"/>
  </set>
</parametersSet><|MERGE_RESOLUTION|>--- conflicted
+++ resolved
@@ -78,29 +78,8 @@
 
     <!-- BaseWT4 -->
     <par type="DOUBLE" name="photovoltaics_SNom" value="90"/>
-<<<<<<< HEAD
-    <par type="DOUBLE" name="photovoltaics_RPu" value="0.0004"/>
-    <par type="DOUBLE" name="photovoltaics_XPu" value="0.0015"/>
-=======
     <par type="DOUBLE" name="photovoltaics_RPu" value="1e-7"/>
     <par type="DOUBLE" name="photovoltaics_XPu" value="1e-6"/>
-    <par type="DOUBLE" name="photovoltaics_VDLIp11" value="1.1"/>
-    <par type="DOUBLE" name="photovoltaics_VDLIp12" value="1.1"/>
-    <par type="DOUBLE" name="photovoltaics_VDLIp21" value="1.15"/>
-    <par type="DOUBLE" name="photovoltaics_VDLIp22" value="1"/>
-    <par type="DOUBLE" name="photovoltaics_VDLIp31" value="1.16"/>
-    <par type="DOUBLE" name="photovoltaics_VDLIp32" value="1"/>
-    <par type="DOUBLE" name="photovoltaics_VDLIp41" value="1.17"/>
-    <par type="DOUBLE" name="photovoltaics_VDLIp42" value="1"/>
-    <par type="DOUBLE" name="photovoltaics_VDLIq11" value="1.1"/>
-    <par type="DOUBLE" name="photovoltaics_VDLIq12" value="1.1"/>
-    <par type="DOUBLE" name="photovoltaics_VDLIq21" value="1.15"/>
-    <par type="DOUBLE" name="photovoltaics_VDLIq22" value="1"/>
-    <par type="DOUBLE" name="photovoltaics_VDLIq31" value="1.16"/>
-    <par type="DOUBLE" name="photovoltaics_VDLIq32" value="1"/>
-    <par type="DOUBLE" name="photovoltaics_VDLIq41" value="1.17"/>
-    <par type="DOUBLE" name="photovoltaics_VDLIq42" value="1"/>
->>>>>>> f1850780
     <par type="DOUBLE" name="photovoltaics_VRef1Pu" value="0"/>
   </set>
   <!-- tfo -->
