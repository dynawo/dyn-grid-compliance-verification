--- conflicted
+++ resolved
@@ -1,8 +1,5 @@
-<<<<<<< HEAD
 import pytest
 
-=======
->>>>>>> ecab6eef
 from dycov.model.compliance import Compliance
 from tests_integration.utils import MODEL, RESOURCES, _execute_tool
 
