--- conflicted
+++ resolved
@@ -203,17 +203,6 @@
     """
     _LOGGER.info("Handling 'generate' command.")
     try:
-<<<<<<< HEAD
-        # Initialize Parameters for the tool
-        params = ValidationParameters()
-        params.init_tool(dwo_launcher)
-        params.set_topology_path(args.topology)
-        params.set_validation_path(args.validation)
-        params.set_output_path(args.output)
-        _LOGGER.debug("Parameters initialized for generate command.")
-
-=======
->>>>>>> 59a825a9
         # Generate input templates
         generator = InputTemplateGenerator()
         generator.create_input_template(
