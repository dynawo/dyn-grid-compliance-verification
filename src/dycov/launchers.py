#!/usr/bin/env python3
# -*- coding: utf-8 -*-
#
# (c) 2023/24 RTE
# Developed by Grupo AIA
#     marinjl@aia.es
#     omsg@aia.es
#     demiguelm@aia.es
#

import shutil
from pathlib import Path
<<<<<<< HEAD

from dycov.core import initialization
from dycov.core.input_template import create_input_template
from dycov.curves import anonymizer
from dycov.dynawo import prepare_tool
from dycov.gfm.generator import GFMGeneration
from dycov.gfm.parameters import GFMParameters
from dycov.logging.logging import dycov_logging
from dycov.validate.parameters import ValidationParameters
from dycov.validate.producer import ELECTRIC_PERFORMANCE, MODEL_VALIDATION
from dycov.validate.validation import Validation
from dycov.validation import sanity_checks


def _compile_dynawo_models(dwo_launcher: Path, dynawo_model: str, force: bool) -> None:
    prepare_tool.precompile(dwo_launcher, dynawo_model, force=force)


def _generate_input(dwo_launcher: Path, target: Path, topology: str, validation: str) -> None:
    create_input_template(dwo_launcher, target, topology, validation)


def _generate_envelopes(
    dwo_launcher: Path, output_dir: Path, producer_csv: Path, emt: bool
) -> None:
    params = GFMParameters(dwo_launcher, producer_csv, None, output_dir, True, emt)
    if params.is_valid():
        gfm = GFMGeneration(
            params,
        )
        gfm.generate()
    else:
        return -1

    return 0


def _performance_verification(
    dwo_launcher: Path,
    output_dir: Path,
    producer_model: Path,
    producer_curves: Path,
    user_pcs: str,
    only_dtr: bool,
    testing: bool,
) -> int:
    params = ValidationParameters(
        dwo_launcher,
        producer_model,
        producer_curves,
        None,
        user_pcs,
        output_dir,
        only_dtr,
        verification_type=ELECTRIC_PERFORMANCE,
    )

    if params.is_valid():
        md = Validation(
            params,
        )
        md.set_testing(testing)
        md.validate()
    else:
        return -1

    return 0


def _model_validation(
    dwo_launcher: Path,
    output_dir: Path,
    producer_model: Path,
    producer_curves: Path,
    reference_curves: Path,
    user_pcs: str,
    only_dtr: bool,
    testing: bool,
) -> int:
    params = ValidationParameters(
        dwo_launcher,
        producer_model,
        producer_curves,
        reference_curves,
        user_pcs,
        output_dir,
        only_dtr,
        verification_type=MODEL_VALIDATION,
    )

    if not params.is_complete():
        return -1

    md = Validation(
        params,
    )
    md.set_testing(testing)
    md.validate()
    return 0


def _check_launchers(dwo_launcher: str) -> None:
    try:
        sanity_checks.check_launchers(dwo_launcher)
    except OSError as e:
        dycov_logging.get_logger("Sanity Checks").error(e)
        exit(1)


def _add_testing_argument(parser: argparse.ArgumentParser, required: bool = False) -> None:
    parser.add_argument("--testing", action="store_true", help=argparse.SUPPRESS, default=False)


def _add_launcher_argument(parser: argparse.ArgumentParser, required: bool = False) -> None:
    parser.add_argument(
        "-l",
        "--dwo_launcher",
        required=required,
        help="path to the Dynawo launcher",
        default=None,
    )


def _add_output_argument(parser: argparse.ArgumentParser, required: bool = False) -> None:
    parser.add_argument(
        "-o",
        "--output_dir",
        required=required,
        help="path to the output directory",
        default=None,
    )


def _add_model_argument(parser: argparse.ArgumentParser, required: bool = False) -> None:
    parser.add_argument(
        "-m",
        "--producer_model",
        required=required,
        help="path to the directory containing the producer's RMS model files (DYD, PAR, INI)",
        default=None,
    )


def _add_curves_argument(
    parser: argparse.ArgumentParser, explain: str, required: bool = False
) -> None:
    parser.add_argument(
        "-c",
        "--producer_curves",
        required=required,
        help=f"path to the directory containing producer's curves {explain}",
        default=None,
    )


def _add_verification_results_path(
    parser: argparse.ArgumentParser, required: bool = False
) -> None:
    parser.add_argument(
        "-r",
        "--results_path",
        required=required,
        help="path to the results directory of a model verification",
        default=None,
    )


def _add_reference_argument(parser: argparse.ArgumentParser) -> None:
    parser.add_argument(
        "reference_curves",
        nargs="?",
        help="path to the directory containing the reference curves used for validation",
        default=None,
    )


def _add_pcs_argument(parser: argparse.ArgumentParser, required: bool = False) -> None:
    parser.add_argument(
        "-p",
        "--pcs",
        required=required,
        help="run only the given Performance Checking Sheet (PCS)",
        default=None,
    )


def _add_topology_argument(parser: argparse.ArgumentParser, required: bool = False) -> None:
    parser.add_argument(
        "-t",
        "--topology",
        required=required,
        help="choice of topology to implement in the DYD file",
        choices=["S", "S+i", "S+Aux", "S+Aux+i", "M", "M+i", "M+Aux", "M+Aux+i"],
        default=None,
    )


def _add_validation_argument(parser: argparse.ArgumentParser, required: bool = False) -> None:
    parser.add_argument(
        "-v",
        "--validation",
        required=required,
        help="choice of processs, performance verification (SM, PPM or BESS) "
        "vs. RMS model validation (PPM or BESS)",
        choices=["performance_SM", "performance_PPM", "model_PPM", "model_BESS"],
        default=None,
    )


def _add_dynamic_model_argument(parser: argparse.ArgumentParser, required: bool = False) -> None:
    parser.add_argument(
        "-m",
        "--dynawo_model",
        required=required,
        help="XML file describing a custom Modelica model",
        default=None,
    )


def _add_force_argument(parser: argparse.ArgumentParser, required: bool = False) -> None:
    parser.add_argument(
        "-f",
        "--force",
        required=required,
        action="store_true",
        help="force the recompilation of all Modelica models (the user's and the tool's own)",
    )


def _add_noise_argument(parser: argparse.ArgumentParser, required: bool = False) -> None:
    parser.add_argument(
        "-n",
        "--noisestd",
        required=required,
        type=float,
        help="standard deviation of the noise added to the curves, in pu (recommended range:"
        " [0.01, 0.1])",
    )


def _add_frequency_argument(parser: argparse.ArgumentParser, required: bool = False) -> None:
    parser.add_argument(
        "-f",
        "--frequency",
        required=required,
        type=float,
        help="cut-off frequency of the filter used for smoothing the noise, in Hz"
        " (default: 3.0, recommended range: [1.0, 5.0])",
        default=3.0,
    )


def _add_debug_argument(parser: argparse.ArgumentParser) -> None:
    parser.add_argument(
        "-d", "--debug", action="store_true", help="show debug messages", default=False
    )
=======
from typing import Optional

# Import functions from the new modules
from dycov.cli.cli_parsers import setup_cli_parsers
from dycov.cli.command_handlers import (
    handle_anonymize_command,
    handle_compile_command,
    handle_generate_command,
    handle_performance_command,
    handle_validate_command,
)
from dycov.cli.utils import check_dynawo_launcher_availability, get_dynawo_launcher_name
from dycov.core.initialization import DycovInitializer
from dycov.logging.logging import dycov_logging
>>>>>>> 23951ca2


class DycovCLI:
    """Manages the command-line interface for the DYCOV tool.

    Parses arguments, handles common initialization steps, and dispatches
    commands to appropriate handlers.
    """

<<<<<<< HEAD
def _add_csv_argument(parser: argparse.ArgumentParser, required: bool = False) -> None:
    parser.add_argument(
        "-p",
        "--producer_csv",
        required=required,
        help="producer file describing the physical and control parameters of the installation",
        default=False,
    )


def _add_emt_argument(parser: argparse.ArgumentParser) -> None:
    parser.add_argument(
        "-e",
        "--emt",
        action="store_true",
        help="type of simulation engine to be used for the GFM compliance procedure",
        default=False,
    )


def _add_version_argument(parser: argparse.ArgumentParser) -> None:
    parser.add_argument("--version", action="version", version=version("dycov"))
=======
    def __init__(self):
        """Initializes the DycovCLI, creating an instance of the DycovInitializer."""
        self.initializer = DycovInitializer()
        self.logger = dycov_logging.get_logger("DycovCLI")
>>>>>>> 23951ca2

    def dycov(self) -> None:
        """Main entry point for the dycov command-line interface.

        It parses command-line arguments, performs necessary initializations,
        and dispatches to the relevant command handler functions.
        """
        self.logger.info("Starting DYCOV CLI.")
        # Set up the main argument parser and its subparsers.
        parser = setup_cli_parsers()
        args = parser.parse_args()

<<<<<<< HEAD
    envelops = subparsers.add_parser(
        "generateEnvelopes",
        help="create all the envelopes based on the description of the different test cases",
    )
    _add_debug_argument(envelops)
    _add_csv_argument(envelops, required=True)
    _add_emt_argument(envelops)
    _add_output_argument(envelops)

    validate = subparsers.add_parser("validate", help="run the RMS model validation process")
    group = validate.add_mutually_exclusive_group(required=False)
    _add_debug_argument(validate)
    _add_launcher_argument(validate)
    _add_model_argument(group)
    _add_curves_argument(group, explain="(when using curves instead of an RMS model)")
    _add_reference_argument(validate)
    _add_output_argument(validate)
    _add_pcs_argument(validate)
    _add_only_dtr_argument(validate)
    _add_testing_argument(validate)

    performance = subparsers.add_parser(
        "performance",
        help="run the electric performance verification process",
    )
    _add_debug_argument(performance)
    _add_launcher_argument(performance)
    _add_model_argument(performance)
    _add_curves_argument(
        performance, explain="(if a model is also provided, these are used only for graphing)"
    )
    _add_output_argument(performance)
    _add_pcs_argument(performance)
    _add_only_dtr_argument(performance)
    _add_testing_argument(performance)

    generate = subparsers.add_parser(
        "generate",
        help="create all the necessary input files through a guided process",
    )
    _add_debug_argument(generate)
    _add_launcher_argument(generate)
    _add_output_argument(generate, required=True)
    _add_topology_argument(generate, required=True)
    _add_validation_argument(generate, required=True)

    compile_model = subparsers.add_parser(
        "compile",
        help="compile custom Modelica models",
    )
    _add_debug_argument(compile_model)
    _add_launcher_argument(compile_model)
    _add_dynamic_model_argument(compile_model)
    _add_force_argument(compile_model)

    anonymize = subparsers.add_parser(
        "anonymize",
        help="generate a new set of curves from a given one, using generic var names and "
        "with (optional) noise added",
    )
    _add_debug_argument(anonymize)
    _add_curves_argument(anonymize, explain="", required=False)
    _add_output_argument(anonymize)
    _add_noise_argument(anonymize)
    _add_frequency_argument(anonymize)
    _add_verification_results_path(anonymize)

    return parser


def _get_dwo_launcher_name(p: argparse.ArgumentParser, args: argparse.Namespace) -> str:
    dwo_launcher_name = None
    if "dwo_launcher" in args:
        dwo_launcher_name = args.dwo_launcher

    if not dwo_launcher_name:
        if os.name == "nt":
            dwo_launcher_name = "dynawo.cmd"
        else:
            dwo_launcher_name = "dynawo.sh"

        commands = ["anonymize", "generateEnvelopes"]
        if shutil.which(dwo_launcher_name) is None and args.command not in commands:
            p.error(
                "The default Dynawo launcher has not been found, please "
                "provide a correct path using the -l argument."
            )
            p.print_help()

    return dwo_launcher_name


def _get_dwo_launcher(args: argparse.Namespace, dwo_launcher_name: str) -> Path:
    dwo_launcher = Path(shutil.which(dwo_launcher_name)).resolve()
    _check_launchers(dwo_launcher)
    initialization.init(dwo_launcher, args.debug)

    return dwo_launcher


def _execute_anonymize(p: argparse.ArgumentParser, args: argparse.Namespace) -> None:
    if args.producer_curves is None and args.results_path is None:
        p.error(
            "Missing arguments.\nFor the anonymize command, the producer_curves or the "
            "results_path argument is required."
        )
        p.print_help()

    if args.producer_curves is not None:
        producer_curves = Path(args.producer_curves)
    else:
        producer_curves = None

    if args.results_path is not None:
        results_path = Path(args.results_path)
    else:
        results_path = None

    if args.output_dir is None:
        output_dir = Path(producer_curves.parent / "Anonymize_Results")
    else:
        output_dir = Path(args.output_dir)

    anonymizer.anonymize(output_dir, args.noisestd, args.frequency, results_path, producer_curves)


def _execute_compile(
    p: argparse.ArgumentParser, args: argparse.Namespace, dwo_launcher: Path
) -> None:
    if args.dynawo_model is None:
        dynawo_model = None
    else:
        dynawo_model = args.dynawo_model

    _compile_dynawo_models(dwo_launcher, dynawo_model, args.force)


def _execute_generate(
    p: argparse.ArgumentParser, args: argparse.Namespace, dwo_launcher: Path
) -> None:
    if args.output_dir is None or args.topology is None or args.validation is None:
        p.error("Missing arguments.\nTry 'dycov generate -h' for more information.")
        p.print_help()
        return

    output_dir = Path(args.output_dir)
    topology = args.topology
    validation = args.validation

    _generate_input(dwo_launcher, output_dir, topology, validation)


def _execute_generate_envelopes(
    p: argparse.ArgumentParser, args: argparse.Namespace, dwo_launcher: Path
) -> None:

    emt = args.emt
    if args.producer_csv is None:
        producer_csv = None
    else:
        producer_csv = Path(args.producer_csv)
        output_dir = (
            producer_csv.parent / "Results" if args.output_dir is None else Path(args.output_dir)
        )

    if not producer_csv:
        p.error("Missing arguments.\nTry 'dycov generateEnvelopes -h' for more information.")
        p.print_help()
        return

    _generate_envelopes(dwo_launcher, output_dir, producer_csv, emt)


def _execute_performance(
    p: argparse.ArgumentParser, args: argparse.Namespace, dwo_launcher: Path
) -> None:
    user_pcs = args.pcs
    if args.producer_model is None:
        producer_model = None
    else:
        producer_model = Path(args.producer_model)
        output_dir = (
            producer_model.parent / "Results" if args.output_dir is None else Path(args.output_dir)
        )
    if args.producer_curves is None:
        producer_curves = None
    else:
        producer_curves = Path(args.producer_curves)
        output_dir = (
            producer_curves.parent / "Results"
            if args.output_dir is None
            else Path(args.output_dir)
        )

    if not producer_model and not producer_curves:
        p.error("Missing arguments.\nTry 'dycov performance -h' for more information.")
        p.print_help()
        return

    r = _performance_verification(
        dwo_launcher,
        output_dir,
        producer_model,
        producer_curves,
        user_pcs,
        args.only_dtr,
        args.testing,
    )
    if r != 0:
        p.error("It is not possible to find the producer model or the producer curves to validate")
        p.print_help()


def _execute_validate(
    p: argparse.ArgumentParser, args: argparse.Namespace, dwo_launcher: Path
) -> None:
    user_pcs = args.pcs
    if (
        args.producer_model is None and args.producer_curves is None
    ) or args.reference_curves is None:
        producer_model = None
        producer_curves = None
        reference_curves = None
        output_dir = None
    else:
        if args.producer_model is None:
            producer_model = None
            producer_curves = Path(args.producer_curves)
            output_dir = (
                producer_curves.parent / "Results"
                if args.output_dir is None
                else Path(args.output_dir)
            )
        elif args.producer_curves is None:
            producer_model = Path(args.producer_model)
            producer_curves = None
            output_dir = (
                producer_model.parent / "Results"
                if args.output_dir is None
                else Path(args.output_dir)
            )
        reference_curves = Path(args.reference_curves)

    if (not producer_model and not producer_curves) or not reference_curves:
        p.error("Missing arguments.\nTry 'dycov validate -h' for more information.")
        p.print_help()
        return

    r = _model_validation(
        dwo_launcher,
        output_dir,
        producer_model,
        producer_curves,
        reference_curves,
        user_pcs,
        args.only_dtr,
        args.testing,
    )
    if r != 0:
        p.error(
            "It is not possible to find the producer model or the producer curves "
            "to validate. You MUST provide both."
        )
        p.print_help()


def dycov() -> None:
    p = _subcomands_parser()
    args = p.parse_args()

    dwo_launcher_name = _get_dwo_launcher_name(p, args)

    if args.command is None:
        p.error("Please provide an additional command.")
        p.print_help()

    if args.command != "anonymize":
        dwo_launcher = _get_dwo_launcher(args, dwo_launcher_name)

    if args.command == "validate":
        _execute_validate(p, args, dwo_launcher)

    elif args.command == "generate":
        _execute_generate(p, args, dwo_launcher)
=======
        # If no command is provided, display an error and the help message.
        if args.command is None:
            self.logger.error(
                "Please provide a command. Use 'dycov --help' for available commands."
            )
            parser.error("Please provide a command. " "Use 'dycov --help' for available commands.")
            return

        self._execute_command(parser, args)

    def _execute_command(self, parser, args) -> None:
        """Executes the given command after handling initialization steps.

        Parameters
        ----------
        parser : argparse.ArgumentParser
            The main argument parser.
        args : argparse.Namespace
            Parsed command-line arguments.
        """
        dynawo_launcher_path: Optional[Path] = None

        # Determine Dynawo launcher availability and initialize components.
        # The 'anonymize' command does not require a Dynawo launcher.
        if args.command != "anonymize":
            dynawo_launcher_name = get_dynawo_launcher_name(parser, args)
            check_dynawo_launcher_availability(dynawo_launcher_name)
            dynawo_launcher_path = Path(shutil.which(dynawo_launcher_name)).resolve()
            self.logger.info(f"Dynawo launcher path resolved to: {dynawo_launcher_path}")
        elif args.debug:
            # For 'anonymize' with debug mode, initialize logging as it
            # bypasses the full 'init'.
            dycov_logging.init_logging(args.debug)
            self.logger.info("Debug mode enabled for anonymize command.")

        # Initialize core DYCOV components
        self.initializer.init(dynawo_launcher_path, args.debug)
        self.logger.debug("DycovInitializer completed initialization.")

        # Dispatch the command to the appropriate handler function.
        self._dispatch_command(parser, args, dynawo_launcher_path)

    def _dispatch_command(self, parser, args, dynawo_launcher_path: Optional[Path]) -> None:
        """Dispatches the parsed command to its respective handler function.

        Parameters
        ----------
        parser : argparse.ArgumentParser
            The main argument parser.
        args : argparse.Namespace
            Parsed command-line arguments.
        dynawo_launcher_path : Path
            Resolved path to the Dynawo launcher executable, if required.
        """
        self.logger.info(f"Dispatching command: {args.command}")
        if args.command == "validate":
            handle_validate_command(parser, args, dynawo_launcher_path)
        elif args.command == "generate":
            handle_generate_command(parser, args, dynawo_launcher_path)
        elif args.command == "compile":
            handle_compile_command(parser, args, dynawo_launcher_path)
        elif args.command == "performance":
            handle_performance_command(parser, args, dynawo_launcher_path)
        elif args.command == "anonymize":
            handle_anonymize_command(parser, args)
        else:
            # This case should ideally not be reached due to argparse
            # configuration, but it serves as a safeguard.
            self.logger.error(f"Unknown command: {args.command}")
            parser.print_help()
>>>>>>> 23951ca2


def dycov():
    """Entry point for the DYCOV command-line interface.

<<<<<<< HEAD
    elif args.command == "anonymize":
        _execute_anonymize(p, args)

    elif args.command == "generateEnvelopes":
        _execute_generate_envelopes(p, args, dwo_launcher)
=======
    Instantiates and runs the DycovCLI.
    """
    cli = DycovCLI()
    cli.dycov()
>>>>>>> 23951ca2
<|MERGE_RESOLUTION|>--- conflicted
+++ resolved
@@ -10,264 +10,6 @@
 
 import shutil
 from pathlib import Path
-<<<<<<< HEAD
-
-from dycov.core import initialization
-from dycov.core.input_template import create_input_template
-from dycov.curves import anonymizer
-from dycov.dynawo import prepare_tool
-from dycov.gfm.generator import GFMGeneration
-from dycov.gfm.parameters import GFMParameters
-from dycov.logging.logging import dycov_logging
-from dycov.validate.parameters import ValidationParameters
-from dycov.validate.producer import ELECTRIC_PERFORMANCE, MODEL_VALIDATION
-from dycov.validate.validation import Validation
-from dycov.validation import sanity_checks
-
-
-def _compile_dynawo_models(dwo_launcher: Path, dynawo_model: str, force: bool) -> None:
-    prepare_tool.precompile(dwo_launcher, dynawo_model, force=force)
-
-
-def _generate_input(dwo_launcher: Path, target: Path, topology: str, validation: str) -> None:
-    create_input_template(dwo_launcher, target, topology, validation)
-
-
-def _generate_envelopes(
-    dwo_launcher: Path, output_dir: Path, producer_csv: Path, emt: bool
-) -> None:
-    params = GFMParameters(dwo_launcher, producer_csv, None, output_dir, True, emt)
-    if params.is_valid():
-        gfm = GFMGeneration(
-            params,
-        )
-        gfm.generate()
-    else:
-        return -1
-
-    return 0
-
-
-def _performance_verification(
-    dwo_launcher: Path,
-    output_dir: Path,
-    producer_model: Path,
-    producer_curves: Path,
-    user_pcs: str,
-    only_dtr: bool,
-    testing: bool,
-) -> int:
-    params = ValidationParameters(
-        dwo_launcher,
-        producer_model,
-        producer_curves,
-        None,
-        user_pcs,
-        output_dir,
-        only_dtr,
-        verification_type=ELECTRIC_PERFORMANCE,
-    )
-
-    if params.is_valid():
-        md = Validation(
-            params,
-        )
-        md.set_testing(testing)
-        md.validate()
-    else:
-        return -1
-
-    return 0
-
-
-def _model_validation(
-    dwo_launcher: Path,
-    output_dir: Path,
-    producer_model: Path,
-    producer_curves: Path,
-    reference_curves: Path,
-    user_pcs: str,
-    only_dtr: bool,
-    testing: bool,
-) -> int:
-    params = ValidationParameters(
-        dwo_launcher,
-        producer_model,
-        producer_curves,
-        reference_curves,
-        user_pcs,
-        output_dir,
-        only_dtr,
-        verification_type=MODEL_VALIDATION,
-    )
-
-    if not params.is_complete():
-        return -1
-
-    md = Validation(
-        params,
-    )
-    md.set_testing(testing)
-    md.validate()
-    return 0
-
-
-def _check_launchers(dwo_launcher: str) -> None:
-    try:
-        sanity_checks.check_launchers(dwo_launcher)
-    except OSError as e:
-        dycov_logging.get_logger("Sanity Checks").error(e)
-        exit(1)
-
-
-def _add_testing_argument(parser: argparse.ArgumentParser, required: bool = False) -> None:
-    parser.add_argument("--testing", action="store_true", help=argparse.SUPPRESS, default=False)
-
-
-def _add_launcher_argument(parser: argparse.ArgumentParser, required: bool = False) -> None:
-    parser.add_argument(
-        "-l",
-        "--dwo_launcher",
-        required=required,
-        help="path to the Dynawo launcher",
-        default=None,
-    )
-
-
-def _add_output_argument(parser: argparse.ArgumentParser, required: bool = False) -> None:
-    parser.add_argument(
-        "-o",
-        "--output_dir",
-        required=required,
-        help="path to the output directory",
-        default=None,
-    )
-
-
-def _add_model_argument(parser: argparse.ArgumentParser, required: bool = False) -> None:
-    parser.add_argument(
-        "-m",
-        "--producer_model",
-        required=required,
-        help="path to the directory containing the producer's RMS model files (DYD, PAR, INI)",
-        default=None,
-    )
-
-
-def _add_curves_argument(
-    parser: argparse.ArgumentParser, explain: str, required: bool = False
-) -> None:
-    parser.add_argument(
-        "-c",
-        "--producer_curves",
-        required=required,
-        help=f"path to the directory containing producer's curves {explain}",
-        default=None,
-    )
-
-
-def _add_verification_results_path(
-    parser: argparse.ArgumentParser, required: bool = False
-) -> None:
-    parser.add_argument(
-        "-r",
-        "--results_path",
-        required=required,
-        help="path to the results directory of a model verification",
-        default=None,
-    )
-
-
-def _add_reference_argument(parser: argparse.ArgumentParser) -> None:
-    parser.add_argument(
-        "reference_curves",
-        nargs="?",
-        help="path to the directory containing the reference curves used for validation",
-        default=None,
-    )
-
-
-def _add_pcs_argument(parser: argparse.ArgumentParser, required: bool = False) -> None:
-    parser.add_argument(
-        "-p",
-        "--pcs",
-        required=required,
-        help="run only the given Performance Checking Sheet (PCS)",
-        default=None,
-    )
-
-
-def _add_topology_argument(parser: argparse.ArgumentParser, required: bool = False) -> None:
-    parser.add_argument(
-        "-t",
-        "--topology",
-        required=required,
-        help="choice of topology to implement in the DYD file",
-        choices=["S", "S+i", "S+Aux", "S+Aux+i", "M", "M+i", "M+Aux", "M+Aux+i"],
-        default=None,
-    )
-
-
-def _add_validation_argument(parser: argparse.ArgumentParser, required: bool = False) -> None:
-    parser.add_argument(
-        "-v",
-        "--validation",
-        required=required,
-        help="choice of processs, performance verification (SM, PPM or BESS) "
-        "vs. RMS model validation (PPM or BESS)",
-        choices=["performance_SM", "performance_PPM", "model_PPM", "model_BESS"],
-        default=None,
-    )
-
-
-def _add_dynamic_model_argument(parser: argparse.ArgumentParser, required: bool = False) -> None:
-    parser.add_argument(
-        "-m",
-        "--dynawo_model",
-        required=required,
-        help="XML file describing a custom Modelica model",
-        default=None,
-    )
-
-
-def _add_force_argument(parser: argparse.ArgumentParser, required: bool = False) -> None:
-    parser.add_argument(
-        "-f",
-        "--force",
-        required=required,
-        action="store_true",
-        help="force the recompilation of all Modelica models (the user's and the tool's own)",
-    )
-
-
-def _add_noise_argument(parser: argparse.ArgumentParser, required: bool = False) -> None:
-    parser.add_argument(
-        "-n",
-        "--noisestd",
-        required=required,
-        type=float,
-        help="standard deviation of the noise added to the curves, in pu (recommended range:"
-        " [0.01, 0.1])",
-    )
-
-
-def _add_frequency_argument(parser: argparse.ArgumentParser, required: bool = False) -> None:
-    parser.add_argument(
-        "-f",
-        "--frequency",
-        required=required,
-        type=float,
-        help="cut-off frequency of the filter used for smoothing the noise, in Hz"
-        " (default: 3.0, recommended range: [1.0, 5.0])",
-        default=3.0,
-    )
-
-
-def _add_debug_argument(parser: argparse.ArgumentParser) -> None:
-    parser.add_argument(
-        "-d", "--debug", action="store_true", help="show debug messages", default=False
-    )
-=======
 from typing import Optional
 
 # Import functions from the new modules
@@ -282,7 +24,6 @@
 from dycov.cli.utils import check_dynawo_launcher_availability, get_dynawo_launcher_name
 from dycov.core.initialization import DycovInitializer
 from dycov.logging.logging import dycov_logging
->>>>>>> 23951ca2
 
 
 class DycovCLI:
@@ -292,35 +33,10 @@
     commands to appropriate handlers.
     """
 
-<<<<<<< HEAD
-def _add_csv_argument(parser: argparse.ArgumentParser, required: bool = False) -> None:
-    parser.add_argument(
-        "-p",
-        "--producer_csv",
-        required=required,
-        help="producer file describing the physical and control parameters of the installation",
-        default=False,
-    )
-
-
-def _add_emt_argument(parser: argparse.ArgumentParser) -> None:
-    parser.add_argument(
-        "-e",
-        "--emt",
-        action="store_true",
-        help="type of simulation engine to be used for the GFM compliance procedure",
-        default=False,
-    )
-
-
-def _add_version_argument(parser: argparse.ArgumentParser) -> None:
-    parser.add_argument("--version", action="version", version=version("dycov"))
-=======
     def __init__(self):
         """Initializes the DycovCLI, creating an instance of the DycovInitializer."""
         self.initializer = DycovInitializer()
         self.logger = dycov_logging.get_logger("DycovCLI")
->>>>>>> 23951ca2
 
     def dycov(self) -> None:
         """Main entry point for the dycov command-line interface.
@@ -333,292 +49,6 @@
         parser = setup_cli_parsers()
         args = parser.parse_args()
 
-<<<<<<< HEAD
-    envelops = subparsers.add_parser(
-        "generateEnvelopes",
-        help="create all the envelopes based on the description of the different test cases",
-    )
-    _add_debug_argument(envelops)
-    _add_csv_argument(envelops, required=True)
-    _add_emt_argument(envelops)
-    _add_output_argument(envelops)
-
-    validate = subparsers.add_parser("validate", help="run the RMS model validation process")
-    group = validate.add_mutually_exclusive_group(required=False)
-    _add_debug_argument(validate)
-    _add_launcher_argument(validate)
-    _add_model_argument(group)
-    _add_curves_argument(group, explain="(when using curves instead of an RMS model)")
-    _add_reference_argument(validate)
-    _add_output_argument(validate)
-    _add_pcs_argument(validate)
-    _add_only_dtr_argument(validate)
-    _add_testing_argument(validate)
-
-    performance = subparsers.add_parser(
-        "performance",
-        help="run the electric performance verification process",
-    )
-    _add_debug_argument(performance)
-    _add_launcher_argument(performance)
-    _add_model_argument(performance)
-    _add_curves_argument(
-        performance, explain="(if a model is also provided, these are used only for graphing)"
-    )
-    _add_output_argument(performance)
-    _add_pcs_argument(performance)
-    _add_only_dtr_argument(performance)
-    _add_testing_argument(performance)
-
-    generate = subparsers.add_parser(
-        "generate",
-        help="create all the necessary input files through a guided process",
-    )
-    _add_debug_argument(generate)
-    _add_launcher_argument(generate)
-    _add_output_argument(generate, required=True)
-    _add_topology_argument(generate, required=True)
-    _add_validation_argument(generate, required=True)
-
-    compile_model = subparsers.add_parser(
-        "compile",
-        help="compile custom Modelica models",
-    )
-    _add_debug_argument(compile_model)
-    _add_launcher_argument(compile_model)
-    _add_dynamic_model_argument(compile_model)
-    _add_force_argument(compile_model)
-
-    anonymize = subparsers.add_parser(
-        "anonymize",
-        help="generate a new set of curves from a given one, using generic var names and "
-        "with (optional) noise added",
-    )
-    _add_debug_argument(anonymize)
-    _add_curves_argument(anonymize, explain="", required=False)
-    _add_output_argument(anonymize)
-    _add_noise_argument(anonymize)
-    _add_frequency_argument(anonymize)
-    _add_verification_results_path(anonymize)
-
-    return parser
-
-
-def _get_dwo_launcher_name(p: argparse.ArgumentParser, args: argparse.Namespace) -> str:
-    dwo_launcher_name = None
-    if "dwo_launcher" in args:
-        dwo_launcher_name = args.dwo_launcher
-
-    if not dwo_launcher_name:
-        if os.name == "nt":
-            dwo_launcher_name = "dynawo.cmd"
-        else:
-            dwo_launcher_name = "dynawo.sh"
-
-        commands = ["anonymize", "generateEnvelopes"]
-        if shutil.which(dwo_launcher_name) is None and args.command not in commands:
-            p.error(
-                "The default Dynawo launcher has not been found, please "
-                "provide a correct path using the -l argument."
-            )
-            p.print_help()
-
-    return dwo_launcher_name
-
-
-def _get_dwo_launcher(args: argparse.Namespace, dwo_launcher_name: str) -> Path:
-    dwo_launcher = Path(shutil.which(dwo_launcher_name)).resolve()
-    _check_launchers(dwo_launcher)
-    initialization.init(dwo_launcher, args.debug)
-
-    return dwo_launcher
-
-
-def _execute_anonymize(p: argparse.ArgumentParser, args: argparse.Namespace) -> None:
-    if args.producer_curves is None and args.results_path is None:
-        p.error(
-            "Missing arguments.\nFor the anonymize command, the producer_curves or the "
-            "results_path argument is required."
-        )
-        p.print_help()
-
-    if args.producer_curves is not None:
-        producer_curves = Path(args.producer_curves)
-    else:
-        producer_curves = None
-
-    if args.results_path is not None:
-        results_path = Path(args.results_path)
-    else:
-        results_path = None
-
-    if args.output_dir is None:
-        output_dir = Path(producer_curves.parent / "Anonymize_Results")
-    else:
-        output_dir = Path(args.output_dir)
-
-    anonymizer.anonymize(output_dir, args.noisestd, args.frequency, results_path, producer_curves)
-
-
-def _execute_compile(
-    p: argparse.ArgumentParser, args: argparse.Namespace, dwo_launcher: Path
-) -> None:
-    if args.dynawo_model is None:
-        dynawo_model = None
-    else:
-        dynawo_model = args.dynawo_model
-
-    _compile_dynawo_models(dwo_launcher, dynawo_model, args.force)
-
-
-def _execute_generate(
-    p: argparse.ArgumentParser, args: argparse.Namespace, dwo_launcher: Path
-) -> None:
-    if args.output_dir is None or args.topology is None or args.validation is None:
-        p.error("Missing arguments.\nTry 'dycov generate -h' for more information.")
-        p.print_help()
-        return
-
-    output_dir = Path(args.output_dir)
-    topology = args.topology
-    validation = args.validation
-
-    _generate_input(dwo_launcher, output_dir, topology, validation)
-
-
-def _execute_generate_envelopes(
-    p: argparse.ArgumentParser, args: argparse.Namespace, dwo_launcher: Path
-) -> None:
-
-    emt = args.emt
-    if args.producer_csv is None:
-        producer_csv = None
-    else:
-        producer_csv = Path(args.producer_csv)
-        output_dir = (
-            producer_csv.parent / "Results" if args.output_dir is None else Path(args.output_dir)
-        )
-
-    if not producer_csv:
-        p.error("Missing arguments.\nTry 'dycov generateEnvelopes -h' for more information.")
-        p.print_help()
-        return
-
-    _generate_envelopes(dwo_launcher, output_dir, producer_csv, emt)
-
-
-def _execute_performance(
-    p: argparse.ArgumentParser, args: argparse.Namespace, dwo_launcher: Path
-) -> None:
-    user_pcs = args.pcs
-    if args.producer_model is None:
-        producer_model = None
-    else:
-        producer_model = Path(args.producer_model)
-        output_dir = (
-            producer_model.parent / "Results" if args.output_dir is None else Path(args.output_dir)
-        )
-    if args.producer_curves is None:
-        producer_curves = None
-    else:
-        producer_curves = Path(args.producer_curves)
-        output_dir = (
-            producer_curves.parent / "Results"
-            if args.output_dir is None
-            else Path(args.output_dir)
-        )
-
-    if not producer_model and not producer_curves:
-        p.error("Missing arguments.\nTry 'dycov performance -h' for more information.")
-        p.print_help()
-        return
-
-    r = _performance_verification(
-        dwo_launcher,
-        output_dir,
-        producer_model,
-        producer_curves,
-        user_pcs,
-        args.only_dtr,
-        args.testing,
-    )
-    if r != 0:
-        p.error("It is not possible to find the producer model or the producer curves to validate")
-        p.print_help()
-
-
-def _execute_validate(
-    p: argparse.ArgumentParser, args: argparse.Namespace, dwo_launcher: Path
-) -> None:
-    user_pcs = args.pcs
-    if (
-        args.producer_model is None and args.producer_curves is None
-    ) or args.reference_curves is None:
-        producer_model = None
-        producer_curves = None
-        reference_curves = None
-        output_dir = None
-    else:
-        if args.producer_model is None:
-            producer_model = None
-            producer_curves = Path(args.producer_curves)
-            output_dir = (
-                producer_curves.parent / "Results"
-                if args.output_dir is None
-                else Path(args.output_dir)
-            )
-        elif args.producer_curves is None:
-            producer_model = Path(args.producer_model)
-            producer_curves = None
-            output_dir = (
-                producer_model.parent / "Results"
-                if args.output_dir is None
-                else Path(args.output_dir)
-            )
-        reference_curves = Path(args.reference_curves)
-
-    if (not producer_model and not producer_curves) or not reference_curves:
-        p.error("Missing arguments.\nTry 'dycov validate -h' for more information.")
-        p.print_help()
-        return
-
-    r = _model_validation(
-        dwo_launcher,
-        output_dir,
-        producer_model,
-        producer_curves,
-        reference_curves,
-        user_pcs,
-        args.only_dtr,
-        args.testing,
-    )
-    if r != 0:
-        p.error(
-            "It is not possible to find the producer model or the producer curves "
-            "to validate. You MUST provide both."
-        )
-        p.print_help()
-
-
-def dycov() -> None:
-    p = _subcomands_parser()
-    args = p.parse_args()
-
-    dwo_launcher_name = _get_dwo_launcher_name(p, args)
-
-    if args.command is None:
-        p.error("Please provide an additional command.")
-        p.print_help()
-
-    if args.command != "anonymize":
-        dwo_launcher = _get_dwo_launcher(args, dwo_launcher_name)
-
-    if args.command == "validate":
-        _execute_validate(p, args, dwo_launcher)
-
-    elif args.command == "generate":
-        _execute_generate(p, args, dwo_launcher)
-=======
         # If no command is provided, display an error and the help message.
         if args.command is None:
             self.logger.error(
@@ -674,7 +104,9 @@
             Resolved path to the Dynawo launcher executable, if required.
         """
         self.logger.info(f"Dispatching command: {args.command}")
-        if args.command == "validate":
+        if args.command == "generateEnvelopes":
+            handle_validate_command(parser, args, dynawo_launcher_path)
+        elif args.command == "validate":
             handle_validate_command(parser, args, dynawo_launcher_path)
         elif args.command == "generate":
             handle_generate_command(parser, args, dynawo_launcher_path)
@@ -689,21 +121,12 @@
             # configuration, but it serves as a safeguard.
             self.logger.error(f"Unknown command: {args.command}")
             parser.print_help()
->>>>>>> 23951ca2
 
 
 def dycov():
     """Entry point for the DYCOV command-line interface.
 
-<<<<<<< HEAD
-    elif args.command == "anonymize":
-        _execute_anonymize(p, args)
-
-    elif args.command == "generateEnvelopes":
-        _execute_generate_envelopes(p, args, dwo_launcher)
-=======
     Instantiates and runs the DycovCLI.
     """
     cli = DycovCLI()
-    cli.dycov()
->>>>>>> 23951ca2
+    cli.dycov()