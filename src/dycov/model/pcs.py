#!/usr/bin/env python3
# -*- coding: utf-8 -*-
#
# (c) 2023/24 RTE
# Developed by Grupo AIA
#     marinjl@aia.es
#     omsg@aia.es
#     demiguelm@aia.es
#
import copy
from pathlib import Path
from typing import Union

from dycov.configuration.cfg import config
from dycov.core.global_variables import CASE_SEPARATOR
from dycov.core.parameters import Parameters
from dycov.logging.logging import dycov_logging
from dycov.model.benchmark import Benchmark
from dycov.validate.producer import ModelProducer


class Pcs:
    """High-level representation of the pcs described in the DTR.

    Args
    ----
    producer_name: str
        Name of the producer
    pcs_name: str
        Name of the pcs
    parameters: Parameters
        Tool parameters
    """

    def __init__(self, producer_name: str, pcs_name: str, parameters: Parameters):
        self._name = pcs_name
        self._producer_name = producer_name

        # Ensure a unique copy of the Producer instance is created. This is crucial
        # for correct functionality when the tool runs in parallel, preventing potential
        # interference or shared state issues.
        self._producer = copy.deepcopy(parameters.get_producer())

        self._templates_path = Path(config.get_value("Global", "templates_path"))
        self._figures_description = {}

        self._has_pcs_config = False
        self._has_user_config = False

        report_name, bms_by_pcs, pcs_id, pcs_zone = self.__prepare_pcs_config(self._producer)
        self._report_name = report_name
        self._id = int(pcs_id)
        self._zone = int(pcs_zone)
        self._bm_list = [
            Benchmark(
                self._name,
                pcs_id,
                pcs_zone,
                self._producer_name,
                report_name,
                bm_name,
                parameters,
                self._producer,
            )
            for bm_name in bms_by_pcs
        ]

    def __repr__(self):
        return self._name

    def __str__(self):
        return self._name

<<<<<<< HEAD
    def __prepare_pcs_config(self, producer: ModelProducer) -> tuple[str, list, int]:
=======
    def __get_log_title(self):
        return f"{self._name}:"

    def __debug(self, message):
        """Debug function to print the PCS information."""
        dycov_logging.get_logger("PCS").debug(f"{self.__get_log_title()} {message}")

    def __warning(self, message):
        """Debug function to print the PCS information."""
        dycov_logging.get_logger("PCS").warning(f"{self.__get_log_title()} {message}")

    def __prepare_pcs_config(self, producer: Producer) -> tuple[str, list, int]:
>>>>>>> 23951ca2

        # It checks if the PCS configuration file exists in the tool and reads it.
        pcs_path = self.__get_pcs_path(producer, Path(__file__).resolve().parent.parent)
        self.__debug(f"PCS Path {pcs_path}")
        if pcs_path and pcs_path.exists():
            config.load_pcs_config(pcs_path)
            self._has_pcs_config = True

        # It checks if the PCS configuration file exists in the user directory and reads it.
        # The order is important, since the user configuration must override the tool
        #  configuration if both files exists
        pcs_path = self.__get_pcs_path(producer, config.get_config_dir())
        self.__debug(f"User PCS Path {pcs_path}")
        if pcs_path and pcs_path.exists():
            config.load_pcs_config(pcs_path)
            self._has_user_config = True

        # Read configurations
        report_name = config.get_value(self._name, "report_name")
        pcs_id = config.get_int(self._name, "id", 0)
        pcs_zone = config.get_int(self._name, "zone", 0)
        bms_by_pcs = config.get_list("PCS-Benchmarks", self._name)

        return report_name, bms_by_pcs, pcs_id, pcs_zone

    def __get_pcs_path(self, producer: ModelProducer, source_path: Path) -> Union[Path, None]:
        path = source_path / self._templates_path / producer.get_sim_type_str() / self._name
        if not path.exists():
            return None

        files = {file.stem.lower(): file for file in list(path.glob("*.[iI][nN][iI]"))}
        if "pcsdescription" in files:
            return files["pcsdescription"]
        elif len(files) > 0:
            file = files[list(files.keys())[0]]
            self.__warning(
                f"Loading '{file.name}'. To avoid confusion it is recommended to rename "
                f"the configuration file to use the name: 'PCS_Description.ini'"
            )
            return file

        return None

    def validate(
        self,
        summary_list: list,
    ) -> tuple[str, bool, dict]:
        """Validate the current pcs.

        Parameters
        ----------
        summary_list: list
            Compliance summary by pcs

        Returns
        -------
        str
            Name of the LaTex file template
        bool
            True if all pcs are success, False otherwise
        dict
            Results of the validations applied in the pcs
        """
        pcs_results = {"id": self._id, "zone": self._zone, "producer": self._producer_name}
        success = False
        for bm in self._bm_list:
            self._producer.set_zone(self._zone, self._producer_name)
            success |= bm.validate(
                summary_list,
                pcs_results,
            )
            self._figures_description[self._name + CASE_SEPARATOR + bm.get_name()] = (
                bm.get_figures_description()
            )

        return self._report_name, success, pcs_results

<<<<<<< HEAD
    def generate(self):
        for bm in self._bm_list:
            bm.generate()
=======
    def get_zone(self) -> int:
        """Get the zone of the PCS.

        Returns
        -------
        int
            Zone of the PCS
        """
        return self._zone

    def get_producer_name(self) -> str:
        """Get the producer name.
        Returns
        -------
        str
            Producer name
        """
        return self._producer_name

    def get_producer(self) -> Producer:
        """Get the producer.

        Returns
        -------
        Producer
            Producer object
        """
        return self._producer
>>>>>>> 23951ca2

    def get_name(self) -> str:
        """Get the PCS name.

        Returns
        -------
        str
            PCS name
        """
        return self._name

    def get_figures_description(self) -> dict:
        """Get the figure description.

        Returns
        -------
        dict
            Description of every figure to plot by PCS
        """
        return self._figures_description

    def is_valid(self) -> bool:
        """Check if the PCS is well-formed.

        Returns
        -------
        bool
            True if it is a valid PCS
        """
        return self._has_pcs_config or self._has_user_config<|MERGE_RESOLUTION|>--- conflicted
+++ resolved
@@ -16,7 +16,7 @@
 from dycov.core.parameters import Parameters
 from dycov.logging.logging import dycov_logging
 from dycov.model.benchmark import Benchmark
-from dycov.validate.producer import ModelProducer
+from dycov.model.producer import Producer
 
 
 class Pcs:
@@ -71,9 +71,6 @@
     def __str__(self):
         return self._name
 
-<<<<<<< HEAD
-    def __prepare_pcs_config(self, producer: ModelProducer) -> tuple[str, list, int]:
-=======
     def __get_log_title(self):
         return f"{self._name}:"
 
@@ -86,7 +83,6 @@
         dycov_logging.get_logger("PCS").warning(f"{self.__get_log_title()} {message}")
 
     def __prepare_pcs_config(self, producer: Producer) -> tuple[str, list, int]:
->>>>>>> 23951ca2
 
         # It checks if the PCS configuration file exists in the tool and reads it.
         pcs_path = self.__get_pcs_path(producer, Path(__file__).resolve().parent.parent)
@@ -112,7 +108,7 @@
 
         return report_name, bms_by_pcs, pcs_id, pcs_zone
 
-    def __get_pcs_path(self, producer: ModelProducer, source_path: Path) -> Union[Path, None]:
+    def __get_pcs_path(self, producer: Producer, source_path: Path) -> Union[Path, None]:
         path = source_path / self._templates_path / producer.get_sim_type_str() / self._name
         if not path.exists():
             return None
@@ -164,11 +160,10 @@
 
         return self._report_name, success, pcs_results
 
-<<<<<<< HEAD
     def generate(self):
         for bm in self._bm_list:
             bm.generate()
-=======
+
     def get_zone(self) -> int:
         """Get the zone of the PCS.
 
@@ -197,7 +192,6 @@
             Producer object
         """
         return self._producer
->>>>>>> 23951ca2
 
     def get_name(self) -> str:
         """Get the PCS name.
