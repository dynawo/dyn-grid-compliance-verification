#!/usr/bin/env python3
# -*- coding: utf-8 -*-
#
# (c) 2023/24 RTE
# Developed by Grupo AIA
#     marinjl@aia.es
#     omsg@aia.es
#     demiguelm@aia.es
#

# TODO: remove generator types ("GeneratorSynchronous", "IECWPP", "WTG4", etc. ==> we'll need
#       entries in the master dictionary).
#       The same goes for generator families ("IEC", "Wecc").
#

from __future__ import annotations

import math
from pathlib import Path
from typing import Optional

from lxml import etree

from dycov.configuration.cfg import config
from dycov.dynawo.translator import dynawo_translator, get_generator_family_level
from dycov.logging.logging import dycov_logging
from dycov.model.parameters import (
    Gen_params,
    Line_params,
    Load_init,
    Load_params,
    Pdr_equipments,
    Pdr_params,
    Xfmr_params,
)


def _get_generator_values(dyd_root: etree.Element, par_root: etree.Element) -> list:
    generators = []
    # Generators
    for model_parameter in find_bbmodel_by_type(dyd_root, "GeneratorSynchronous"):
        _append_generator(dyd_root, par_root, model_parameter, generators)

    # WindTurbine Parks
    for model_parameter in find_bbmodel_by_type(dyd_root, "IECWPP"):
        _append_generator(dyd_root, par_root, model_parameter, generators)
    for model_parameter in find_bbmodel_by_type(dyd_root, "WTG4"):
        _append_generator(dyd_root, par_root, model_parameter, generators)

    # WindTurbines
    for model_parameter in find_bbmodel_by_type(dyd_root, "IECWT"):
        _append_generator(dyd_root, par_root, model_parameter, generators)
    for model_parameter in find_bbmodel_by_type(dyd_root, "WT4"):
        if "IECWT" in model_parameter.get("lib"):
            continue
        _append_generator(dyd_root, par_root, model_parameter, generators)

    # Photovoltaics
    for model_parameter in find_bbmodel_by_type(dyd_root, "PhotovoltaicsWecc"):
        _append_generator(dyd_root, par_root, model_parameter, generators)

    # BESS
    for model_parameter in find_bbmodel_by_type(dyd_root, "BESS"):
        _append_generator(dyd_root, par_root, model_parameter, generators)

    return generators


def _append_generator(
    dyd_root: etree.Element,
    par_root: etree.Element,
    model_parameter: etree.Element,
    generators: list,
):
    gen_id = model_parameter.get("id")
    par_id = model_parameter.get("parId")
    lib = model_parameter.get("lib")
    dyn = etree.QName(dyd_root).namespace
    ns = etree.QName(par_root).namespace

    dydset1 = dyd_root.find(f".//{{{dyn}}}connect[@id1='{gen_id}']")
    dydset2 = dyd_root.find(f".//{{{dyn}}}connect[@id2='{gen_id}']")
    if dydset1 is not None:
        connectedXmfr = dydset1.get("id2")
    elif dydset2 is not None:
        connectedXmfr = dydset2.get("id1")
    else:
        connectedXmfr = None

    # Parameter Set from which to extract the generator parameters we need
    parset = par_root.find(f"{{{ns}}}set[@id='{par_id}']")

    sign, generator_imax = dynawo_translator.get_dynawo_variable(lib, "InjectedCurrentMax")
    imaxpu = parset.find(f"{{{ns}}}par[@name='{generator_imax}']")
    if imaxpu is not None:
        imax = float(imaxpu.get("value")) * sign
    else:
        imax = None

    sign, generator_P = dynawo_translator.get_dynawo_variable(lib, "ActivePower0Pu")
    p0pu = parset.find(f"{{{ns}}}par[@name='{generator_P}']")
    P = float(p0pu.get("value")) * sign
    sign, generator_Q = dynawo_translator.get_dynawo_variable(lib, "ReactivePower0Pu")
    q0pu = parset.find(f"{{{ns}}}par[@name='{generator_Q}']")
    Q = float(q0pu.get("value")) * sign

    _, generator_VoltageDroop = dynawo_translator.get_dynawo_variable(lib, "VoltageDroop")
    if generator_VoltageDroop is not None:
        gVoltageDroop = parset.find(f"{{{ns}}}par[@name='{generator_VoltageDroop}']")
        VoltageDroop = float(gVoltageDroop.get("value"))
    else:
        VoltageDroop = 0.0

    _, generator_SNom = dynawo_translator.get_dynawo_variable(lib, "NominalApparentPower")
    snom_par = parset.find(f"{{{ns}}}par[@name='{generator_SNom}']")
    s_nom = float(snom_par.get("value"))

    generators.append(
        Gen_params(
            id=gen_id,
            lib=lib,
            connectedXmfr=connectedXmfr,
            SNom=s_nom,
            IMax=imax,
            par_id=par_id,
            P=P,
            Q=Q,
            VoltageDroop=VoltageDroop,
            UseVoltageDroop=False,
        )
    )


def _get_line_values(
    dyd_root: etree.Element,
    par_root: etree.Element,
    applied_line_rpu: float,
    applied_line_xpu: float,
) -> list:
    lines = []
    ns = etree.QName(par_root).namespace
    for model_parameter in find_bbmodel_by_type(dyd_root, "Line"):
        line_id = model_parameter.get("id")
        lib = model_parameter.get("lib")
        par_id = model_parameter.get("parId")
        # Parameter Set from which to extract the line parameters
        parset = par_root.find(f"{{{ns}}}set[@id='{par_id}']")

        _, line_R = dynawo_translator.get_dynawo_variable(lib, "ResistancePu")
        _, line_X = dynawo_translator.get_dynawo_variable(lib, "ReactancePu")
        _, line_B = dynawo_translator.get_dynawo_variable(lib, "SusceptancePu")
        _, line_G = dynawo_translator.get_dynawo_variable(lib, "ConductancePu")
        r_par = parset.find(f"{{{ns}}}par[@name='{line_R}']")
        x_par = parset.find(f"{{{ns}}}par[@name='{line_X}']")
        b_par = parset.find(f"{{{ns}}}par[@name='{line_B}']")
        g_par = parset.find(f"{{{ns}}}par[@name='{line_G}']")

        if applied_line_rpu is None:
            line_rpu = float(r_par.get("value"))
        else:
            line_rpu = applied_line_rpu

        if applied_line_xpu is None:
            line_xpu = float(x_par.get("value"))
        else:
            if "{{line_XPu}}" in x_par.get("value"):
                line_xpu = applied_line_xpu
            elif "{{line1_XPu}}" in x_par.get("value"):
                line_xpu = applied_line_xpu * 0.01
            elif "{{line99_XPu}}" in x_par.get("value"):
                line_xpu = applied_line_xpu * 0.99

        line_gpu = float(g_par.get("value"))
        line_bpu = float(b_par.get("value"))
        connected = _are_connected(dyd_root, line_id, "BusPDR")

        lines.append(Line_params(line_id, lib, connected, line_rpu, line_xpu, line_bpu, line_gpu))

    return lines


def _get_transformer_values(
    dyd_root: etree.Element,
    par_root: etree.Element,
    s_nref: float,
) -> list:
    transformers = []
    ns = etree.QName(par_root).namespace
    for bbmodel in find_bbmodel_by_type(dyd_root, "Transformer"):
        transformer_id = bbmodel.get("id")
        lib = bbmodel.get("lib")
        par_id = bbmodel.get("parId")
        # Parameter Set from which to extract the transformer parameters
        parset = par_root.find(f"{{{ns}}}set[@id='{par_id}']")

        # Not all Transformer models provide their params in pu
        _, transformer_R = dynawo_translator.get_dynawo_variable(lib, "Resistance")
        _, transformer_X = dynawo_translator.get_dynawo_variable(lib, "Reactance")
        _, transformer_B = dynawo_translator.get_dynawo_variable(lib, "Susceptance")
        _, transformer_G = dynawo_translator.get_dynawo_variable(lib, "Conductance")
        r_par = parset.find(f"{{{ns}}}par[@name='{transformer_R}']")
        x_par = parset.find(f"{{{ns}}}par[@name='{transformer_X}']")
        g_par = parset.find(f"{{{ns}}}par[@name='{transformer_G}']")
        b_par = parset.find(f"{{{ns}}}par[@name='{transformer_B}']")
        units_inPu = transformer_R.endswith("Pu")
        if not units_inPu:
            _, transformer_SNom = dynawo_translator.get_dynawo_variable(lib, "SNom")
            snom_par = parset.find(f"{{{ns}}}par[@name='{transformer_SNom}']")
            s_nom = float(snom_par.get("value"))
            xfmr_rpu = (s_nref / s_nom) * float(r_par.get("value")) / 100
            xfmr_xpu = (s_nref / s_nom) * float(x_par.get("value")) / 100
            xfmr_gpu = (s_nom / s_nref) * float(g_par.get("value")) / 100
            xfmr_bpu = (s_nom / s_nref) * float(b_par.get("value")) / 100
        else:
            xfmr_rpu = float(r_par.get("value"))
            xfmr_xpu = float(x_par.get("value"))
            xfmr_gpu = float(g_par.get("value"))
            xfmr_bpu = float(b_par.get("value"))

        # If there's a regulating tap, get rTfo0Pu; otherwise get rTfoPu
        _, transformer_rTfoPu = dynawo_translator.get_dynawo_variable(lib, "Rho")
        tap_par = parset.find(f"{{{ns}}}par[@name='{transformer_rTfoPu}']")
        xfmr_tapr = float(tap_par.get("value"))

        transformers.append(
            Xfmr_params(
                transformer_id,
                lib,
                xfmr_rpu,
                xfmr_xpu,
                xfmr_bpu,
                xfmr_gpu,
                xfmr_tapr,
                par_id,
            )
        )

    return transformers


def _get_load_values(dyd_root: etree.Element, par_root: etree.Element) -> list:
    loads = []
    ns = etree.QName(par_root).namespace
    for bbmodel in find_bbmodel_by_type(dyd_root, "Load"):
        load_id = bbmodel.get("id")
        lib = bbmodel.get("lib")
        par_id = bbmodel.get("parId")
        connectedXmfr = _find_connect_by_id(dyd_root, load_id)

        # Parameter Set from which to extract the transformer parameters
        parset = par_root.find(f"{{{ns}}}set[@id='{par_id}']")

        sign_P, load_P0 = dynawo_translator.get_dynawo_variable(lib, "ActivePower0")
        sign_Q, load_Q0 = dynawo_translator.get_dynawo_variable(lib, "ReactivePower0")
        _, load_U0 = dynawo_translator.get_dynawo_variable(lib, "Voltage0")
        _, load_Ph0 = dynawo_translator.get_dynawo_variable(lib, "Phase0")
        _, load_alpha = dynawo_translator.get_dynawo_variable(lib, "Alpha")
        _, load_beta = dynawo_translator.get_dynawo_variable(lib, "Beta")
        p0_par = parset.find(f"{{{ns}}}par[@name='{load_P0}']")
        q0_par = parset.find(f"{{{ns}}}par[@name='{load_Q0}']")
        u0_par = parset.find(f"{{{ns}}}par[@name='{load_U0}']")
        ph0_par = parset.find(f"{{{ns}}}par[@name='{load_Ph0}']")
        alpha_value = None
        if load_alpha is not None:
            alpha_par = parset.find(f"{{{ns}}}par[@name='{load_alpha}']")
            alpha_value = float(alpha_par.get("value"))
        beta_value = None
        if load_beta is not None:
            beta_par = parset.find(f"{{{ns}}}par[@name='{load_beta}']")
            beta_value = float(beta_par.get("value"))

        # Check if value contains a float or a placeholder
        if "{" in p0_par.get("value"):
            aux_ppu = p0_par.get("value").replace("{", "").replace("}", "") * sign_P
            aux_qpu = q0_par.get("value").replace("{", "").replace("}", "") * sign_Q
            aux_upu = u0_par.get("value").replace("{", "").replace("}", "")
            aux_phpu = ph0_par.get("value").replace("{", "").replace("}", "")
        else:
            aux_ppu = float(p0_par.get("value")) * sign_P
            aux_qpu = float(q0_par.get("value")) * sign_Q
            aux_upu = float(u0_par.get("value"))
            aux_phpu = float(ph0_par.get("value"))

        loads.append(
            Load_params(
                load_id,
                lib,
                connectedXmfr,
                aux_ppu,
                aux_qpu,
                aux_upu,
                aux_phpu,
                alpha_value,
                beta_value,
            )
        )

    return loads


def _find_connect_by_id(producer_dyd_root: etree.Element, model_id: str) -> Optional[str]:
    ns = etree.QName(producer_dyd_root).namespace
    for connect in producer_dyd_root.iterfind(f"{{{ns}}}connect"):
        if model_id in connect.get("id1"):
            return connect.get("id2")
        if model_id in connect.get("id2"):
            return connect.get("id1")

    return None


def _are_connected(producer_dyd_root: etree.Element, model_id1: str, model_id2: str) -> bool:
    ns = etree.QName(producer_dyd_root).namespace
    for connect in producer_dyd_root.iterfind(f"{{{ns}}}connect"):
        if model_id1 in connect.get("id1") and model_id2 in connect.get("id2"):
            return True
        if model_id1 in connect.get("id2") and model_id2 in connect.get("id1"):
            return True

    return False


def _adjust_transformer(
    producer_par_root: etree.Element,
    transformer: Xfmr_params,
    generator_p0pu: float,
    generator_q0pu: float,
    generator_u0pu: float,
    generator_uphase0: float,
    pdr: Pdr_params,
) -> None:
    ns = etree.QName(producer_par_root).namespace
    parset = producer_par_root.find(f"{{{ns}}}set[@id='{transformer.par_id}']")
    if parset is None:
        return

    sign, active_power0 = dynawo_translator.get_dynawo_variable(transformer.lib, "ActivePower0")
    _set_parameter(parset, ns, active_power0, sign, generator_p0pu)

    sign, reactive_power0 = dynawo_translator.get_dynawo_variable(
        transformer.lib, "ReactivePower0"
    )
    _set_parameter(parset, ns, reactive_power0, sign, generator_q0pu)

    sign = 1
    _, voltage0 = dynawo_translator.get_dynawo_variable(transformer.lib, "Voltage0")
    _set_parameter(parset, ns, voltage0, sign, generator_u0pu)

    _, phase0 = dynawo_translator.get_dynawo_variable(transformer.lib, "Phase0")
    _set_parameter(parset, ns, phase0, sign, generator_uphase0)

    _, voltage_setpoint = dynawo_translator.get_dynawo_variable(transformer.lib, "VoltageSetpoint")
    _set_parameter(parset, ns, voltage_setpoint, sign, pdr.U)


def _adjust_generator(
    producer_par_root: etree.Element,
    generator: Gen_params,
    generator_p0pu: float,
    generator_q0pu: float,
    generator_u0pu: float,
    generator_uphase0: float,
    generator_control_mode: str,
    force_voltage_droop: bool,
) -> None:
    """Modify the Producer generator to add the init values.
    MODEL_DEPENDENT_CODE
    """
    ns = etree.QName(producer_par_root).namespace
    parset = producer_par_root.find(f"{{{ns}}}set[@id='{generator.par_id}']")
    if parset is None:
        return

    sign, active_power0 = dynawo_translator.get_dynawo_variable(generator.lib, "ActivePower0Pu")
    _set_parameter(parset, ns, active_power0, sign, generator_p0pu)

    sign, reactive_power0 = dynawo_translator.get_dynawo_variable(
        generator.lib, "ReactivePower0Pu"
    )
    _set_parameter(parset, ns, reactive_power0, sign, generator_q0pu)

    sign = 1
    _, voltage0 = dynawo_translator.get_dynawo_variable(generator.lib, "Voltage0Pu")
    _set_parameter(parset, ns, voltage0, sign, generator_u0pu)

    _, phase0 = dynawo_translator.get_dynawo_variable(generator.lib, "Phase0")
    _set_parameter(parset, ns, phase0, sign, generator_uphase0)

    control_mode_name = _set_control_mode(
        generator, parset, ns, generator_control_mode, force_voltage_droop
    )

    _set_voltage_droop(
        generator, parset, ns, generator_control_mode, control_mode_name, force_voltage_droop
    )


def _recalculate_voltage_ref(generator, voltage_droop_parameters) -> None:
    if "MwpqMode" in voltage_droop_parameters:
        if voltage_droop_parameters["MwpqMode"] == "3":
            generator.UseVoltageDroop = True

    if all(p in voltage_droop_parameters for p in ["RefFlag", "VCompFlag"]):
        if voltage_droop_parameters["RefFlag"].lower() != "true":
            return
        if voltage_droop_parameters["VCompFlag"].lower() != "false":
            return
        generator.UseVoltageDroop = True


def _set_voltage_droop(
    generator, parset, ns, generator_control_mode, control_mode_name, force_voltage_droop
) -> None:
    # Get the generator voltage droop parameters from the producer PAR file.
    voltage_droop_parameters = _get_voltage_droop_parameters(generator, parset, ns)
    dycov_logging.get_logger("Model Parameters").debug(
        f"Generator {generator.id} Voltage Droop Mode: {voltage_droop_parameters}"
    )
    # If the generator has not voltage droop parameters return, like NonPlant Controller units.
    if not voltage_droop_parameters:
        force_voltage_droop = False

    # If the control mode is reactive, disable voltage droop
    if control_mode_name:
        force_voltage_droop = not dynawo_translator.is_reactive_control_mode(
            generator, control_mode_name
        )

    if force_voltage_droop:
        # Check if the configured voltage droop is valid
        if not dynawo_translator.is_valid_control_mode(
            generator, "VoltageDroop", voltage_droop_parameters
        ):
            dycov_logging.get_logger("Model Parameters").warning(
                f"{generator.lib} voltage droop mode will be changed"
            )
            default_voltage_droop_parameters = _get_default_voltage_droop_parameters(
                generator, "VoltageDroop"
            )
            dycov_logging.get_logger("Model Parameters").debug(
                f"Default Voltage Droop Mode: {default_voltage_droop_parameters} "
                f"for {generator_control_mode}"
            )
            if dynawo_translator.is_valid_control_mode(
                generator, "VoltageDroop", default_voltage_droop_parameters
            ):
                _set_parameters(generator, parset, ns, default_voltage_droop_parameters)
            else:
                dycov_logging.get_logger("Model Parameters").error(
                    f"{generator.lib} executed with wrong voltage droop mode"
                )
                raise ValueError(f"{generator.lib} executed with wrong voltage droop mode")

    _recalculate_voltage_ref(generator, voltage_droop_parameters)


<<<<<<< HEAD
def _set_control_mode(generator, parset, ns, generator_control_mode) -> None:
    if generator_control_mode == "Others":
        return

    # Get the generator control mode parameters from the producer PAR file.
=======
def _set_control_mode(generator, parset, ns, generator_control_mode, force_voltage_droop) -> str:
>>>>>>> e36ccef8
    control_mode_parameters = _get_control_mode_parameters(generator, parset, ns)
    dycov_logging.get_logger("Model Parameters").debug(
        f"Generator {generator.id} Control Mode: {control_mode_parameters}"
    )
    # If the generator has not control mode parameters return.
    if not control_mode_parameters:
        return

    # Check if the configured control mode is valid
<<<<<<< HEAD
    if not dynawo_translator.is_valid_control_mode(
        generator, generator_control_mode, control_mode_parameters
    ):
        dycov_logging.get_logger("Model Parameters").warning(
            f"{generator.lib} control mode will be changed"
        )
        default_control_mode_parameters = _get_default_control_mode_parameters(
            generator, generator_control_mode
        )
        dycov_logging.get_logger("Model Parameters").debug(
            f"Default Control Mode: {default_control_mode_parameters} "
            f"for {generator_control_mode}"
        )
        if dynawo_translator.is_valid_control_mode(
            generator, generator_control_mode, default_control_mode_parameters
        ):
            _set_parameters(generator, parset, ns, default_control_mode_parameters)
        else:
            dycov_logging.get_logger("Model Parameters").error(
                f"{generator.lib} executed with wrong control mode"
            )
            raise ValueError(f"{generator.lib} executed with wrong control mode")
=======
    control_mode_name = dynawo_translator.is_valid_control_mode(
        generator, generator_control_mode, control_mode_parameters
    )
    if generator_control_mode == "USetpoint" or generator_control_mode == "QSetpoint":
        # Get the generator control mode parameters from the producer PAR file.
        if not control_mode_name:
            dycov_logging.get_logger("Model Parameters").warning(
                f"{generator.lib} control mode will be changed"
            )
            default_control_mode_parameters = _get_default_control_mode_parameters(
                generator, generator_control_mode
            )
            dycov_logging.get_logger("Model Parameters").debug(
                f"Default Control Mode: {default_control_mode_parameters} "
                f"for {generator_control_mode}"
            )
            control_mode_name = dynawo_translator.is_valid_control_mode(
                generator, generator_control_mode, default_control_mode_parameters
            )
            if control_mode_name:
                _set_parameters(generator, parset, ns, default_control_mode_parameters)
            else:
                dycov_logging.get_logger("Model Parameters").error(
                    f"{generator.lib} executed with wrong control mode"
                )
                raise ValueError(f"{generator.lib} executed with wrong control mode")

    return control_mode_name
>>>>>>> e36ccef8


def _get_voltage_droop_parameters(generator, parset, ns) -> dict:
    if "IEC" in generator.lib:
        return _get_voltage_droop_parameters_iec(generator, parset, ns)
    elif "Wecc" in generator.lib:
        return _get_voltage_droop_parameters_wecc(generator, parset, ns)
    else:
        return {}


def _get_voltage_droop_parameters_iec(generator, parset, ns) -> dict:
    parameters = {}
    _, dynawo_variable = dynawo_translator.get_dynawo_variable(generator.lib, "MwpqMode")
    par = parset.find(f"{{{ns}}}par[@name='{dynawo_variable}']")
    if par is not None:
        parameters["MwpqMode"] = par.get("value")

    _, dynawo_variable = dynawo_translator.get_dynawo_variable(generator.lib, "MqG")
    par = parset.find(f"{{{ns}}}par[@name='{dynawo_variable}']")
    if par is not None:
        parameters["MqG"] = par.get("value")

    return parameters


def _get_voltage_droop_parameters_wecc(generator, parset, ns) -> dict:
    parameters = {}
    _, dynawo_variable = dynawo_translator.get_dynawo_variable(generator.lib, "RefFlag")
    par = parset.find(f"{{{ns}}}par[@name='{dynawo_variable}']")
    if par is not None:
        parameters["RefFlag"] = par.get("value")

    _, dynawo_variable = dynawo_translator.get_dynawo_variable(generator.lib, "VCompFlag")
    par = parset.find(f"{{{ns}}}par[@name='{dynawo_variable}']")
    if par is not None:
        parameters["VCompFlag"] = par.get("value")
    return parameters


def _get_control_mode_parameters(generator, parset, ns) -> dict:
    if "IEC" in generator.lib:
        return _get_control_mode_parameters_iec(generator, parset, ns)
    elif "Wecc" in generator.lib:
        return _get_control_mode_parameters_wecc(generator, parset, ns)
    else:
        return {}


def _get_control_mode_parameters_iec(generator, parset, ns) -> dict:
    parameters = {}
    _, dynawo_variable = dynawo_translator.get_dynawo_variable(generator.lib, "MwpqMode")
    par = parset.find(f"{{{ns}}}par[@name='{dynawo_variable}']")
    if par is not None:
        parameters["MwpqMode"] = par.get("value")

    _, dynawo_variable = dynawo_translator.get_dynawo_variable(generator.lib, "MqG")
    par = parset.find(f"{{{ns}}}par[@name='{dynawo_variable}']")
    if par is not None:
        parameters["MqG"] = par.get("value")

    return parameters


def _get_control_mode_parameters_wecc(generator, parset, ns) -> dict:
    parameters = {}
    _, dynawo_variable = dynawo_translator.get_dynawo_variable(generator.lib, "PfFlag")
    par = parset.find(f"{{{ns}}}par[@name='{dynawo_variable}']")
    if par is not None:
        parameters["PfFlag"] = par.get("value")

    _, dynawo_variable = dynawo_translator.get_dynawo_variable(generator.lib, "VFlag")
    par = parset.find(f"{{{ns}}}par[@name='{dynawo_variable}']")
    if par is not None:
        parameters["VFlag"] = par.get("value")

    _, dynawo_variable = dynawo_translator.get_dynawo_variable(generator.lib, "PFlag")
    par = parset.find(f"{{{ns}}}par[@name='{dynawo_variable}']")
    if par is not None:
        parameters["PFlag"] = par.get("value")

    _, dynawo_variable = dynawo_translator.get_dynawo_variable(generator.lib, "QFlag")
    par = parset.find(f"{{{ns}}}par[@name='{dynawo_variable}']")
    if par is not None:
        parameters["QFlag"] = par.get("value")

    _, dynawo_variable = dynawo_translator.get_dynawo_variable(generator.lib, "RefFlag")
    par = parset.find(f"{{{ns}}}par[@name='{dynawo_variable}']")
    if par is not None:
        parameters["RefFlag"] = par.get("value")

    _, dynawo_variable = dynawo_translator.get_dynawo_variable(generator.lib, "FreqFlag")
    par = parset.find(f"{{{ns}}}par[@name='{dynawo_variable}']")
    if par is not None:
        parameters["FreqFlag"] = par.get("value")

    return parameters


def _get_default_voltage_droop_parameters(generator, generator_voltage_droop) -> dict:
    family, level = get_generator_family_level(generator)
    parameters = {}
    section = f"{generator_voltage_droop}_{family}_{level}"
    if config.has_key(section, "control_option"):
        control_option = config.get_int(section, "control_option", 1)
        parameters = dynawo_translator.get_control_mode(section, control_option)
    else:
        options = config.get_options(section)
        for option in options:
            parameters[option] = config.get_value(section, option)
    return parameters


def _get_default_control_mode_parameters(generator, generator_control_mode) -> dict:
    family, level = get_generator_family_level(generator)
    parameters = {}
    section = f"{generator_control_mode}_{family}_{level}"
    if config.has_key(section, "control_option"):
        control_option = config.get_int(section, "control_option", 1)
        parameters = dynawo_translator.get_control_mode(section, control_option)
    else:
        options = config.get_options(section)
        for option in options:
            parameters[option] = config.get_value(section, option)
    return parameters


def _set_parameters(generator, parset, ns, parameters: dict):
    for name, value in parameters.items():
        _, dynawo_name = dynawo_translator.get_dynawo_variable(generator.lib, name)
        _set_parameter(parset, ns, dynawo_name, 1, value.lower())


def _adjust_load(
    producer_par_root: etree.Element,
    load: Load_init,
    load_p0pu: float,
    load_q0pu: float,
    load_u0pu: float,
    load_uphase0: float,
) -> None:
    ns = etree.QName(producer_par_root).namespace
    parset = producer_par_root.find(f"{{{ns}}}set[@id='{load.id}']")
    if parset is None:
        return

    sign, active_power0 = dynawo_translator.get_dynawo_variable(load.lib, "ActivePower0")
    _set_parameter(parset, ns, active_power0, sign, load_p0pu)

    sign, reactive_power0 = dynawo_translator.get_dynawo_variable(load.lib, "ReactivePower0")
    _set_parameter(parset, ns, reactive_power0, sign, load_q0pu)

    sign = 1
    _, voltage0 = dynawo_translator.get_dynawo_variable(load.lib, "Voltage0")
    _set_parameter(parset, ns, voltage0, sign, load_u0pu)

    _, phase0 = dynawo_translator.get_dynawo_variable(load.lib, "Phase0")
    _set_parameter(parset, ns, phase0, sign, load_uphase0)


def _set_parameter(parset, ns, parameter_name, sign, parameter_value):
    if parameter_name is None:
        return

    parameter = parset.find(f"{{{ns}}}par[@name='{parameter_name}']")
    if parameter is not None:
        parameter.set("value", str(sign * parameter_value))


def find_bbmodel_by_type(producer_dyd_root: etree.Element, model_type: str) -> list:
    """Gets the blackbox models of the producer model by type of equipment.

    Parameters
    ----------
    producer_dyd_root: Element
        Root of the producer model
    model_type: str

    Returns
    -------
    list
        All the blackbox models in the producer model
    """
    bbmodels = []
    ns = etree.QName(producer_dyd_root).namespace
    for bbmodel in producer_dyd_root.iterfind(f"{{{ns}}}blackBoxModel"):
        if model_type in bbmodel.get("lib"):
            bbmodels.append(bbmodel)

    return bbmodels


def get_connected_to_pdr(producer_dyd: Path) -> list:
    producer_dyd_tree = etree.parse(producer_dyd, etree.XMLParser(remove_blank_text=True))
    producer_dyd_root = producer_dyd_tree.getroot()

    connected_to_pdr = []
    ns = etree.QName(producer_dyd_root).namespace
    for connect in producer_dyd_root.iterfind(f"{{{ns}}}connect"):
        if "BusPDR" in connect.get("id1"):
            connected_to_pdr.append(Pdr_equipments(connect.get("id2"), connect.get("var2")))
        if "BusPDR" in connect.get("id2"):
            connected_to_pdr.append(Pdr_equipments(connect.get("id1"), connect.get("var1")))

    return connected_to_pdr


def get_producer_values(
    producer_dyd: Path,
    producer_par: Path,
    s_nref: float,
) -> tuple[list, list, Load_params, Xfmr_params, Xfmr_params, Line_params]:
    """Gets the equipment parameters of the producer model.

    Parameters
    ----------
    producer_dyd: Path
        Path to the producer DYD file
    producer_par: Path
        Path to the producer PAR file
    s_nref: float
        Nominal Apparent Power

    Returns
    -------
    list
        Parameters of the generators
    list
        Parameters of the transformers connected to the generators
    Load_params
        Parameters of the load
    Xfmr_params
        Parameters of the transformer connected to the load
    Xfmr_params
        Parameters of the main transformer connecting the power plant to the transmission network
    Line_params
        Internal line parameters of the producer model
    """

    producer_dyd_tree = etree.parse(producer_dyd, etree.XMLParser(remove_blank_text=True))
    producer_dyd_root = producer_dyd_tree.getroot()

    producer_par_tree = etree.parse(producer_par, etree.XMLParser(remove_blank_text=True))
    producer_par_root = producer_par_tree.getroot()

    generators = _get_generator_values(producer_dyd_root, producer_par_root)
    transformers = _get_transformer_values(producer_dyd_root, producer_par_root, s_nref)

    loads = _get_load_values(producer_dyd_root, producer_par_root)
    lines = _get_line_values(producer_dyd_root, producer_par_root, None, None)

    stepup_xfmrs = []
    auxload_xfmr = None
    ppm_xfmr = None
    for transformer in transformers:
        if "StepUp_Xfmr" in transformer.id:
            stepup_xfmrs.append(transformer)
        elif "AuxLoad_Xfmr" in transformer.id:
            auxload_xfmr = transformer
        elif "Main_Xfmr" in transformer.id:
            ppm_xfmr = transformer

    aux_load = None
    if len(loads) > 0:
        aux_load = loads[0]

    intline = None
    if len(lines) > 0:
        intline = lines[0]

    return (
        generators,
        stepup_xfmrs,
        aux_load,
        auxload_xfmr,
        ppm_xfmr,
        intline,
    )


def get_pcs_load_params(pcs_dyd: Path, pcs_par: Path) -> list:
    """Gets the load parameters of the pcs model.

    Parameters
    ----------
    pcs_dyd: Path
        Path to the pcs DYD file
    pcs_par: Path
        Path to the pcs PAR file

    Returns
    -------
    list
        Load parameters of the pcs model
    """
    pcs_dyd_tree = etree.parse(pcs_dyd, etree.XMLParser(remove_blank_text=True))
    pcs_dyd_root = pcs_dyd_tree.getroot()

    pcs_par_tree = etree.parse(pcs_par, etree.XMLParser(remove_blank_text=True))
    pcs_par_root = pcs_par_tree.getroot()

    loads = _get_load_values(pcs_dyd_root, pcs_par_root)
    return loads


def get_grid_load(loads: list) -> Load_params:
    """Gets the Equivalent load parameters.

    Parameters
    ----------
    loads: list
        A list of load parameters

    Returns
    -------
    Load_params
        An equivalent load parameters
    """
    if len(loads) == 0:
        return None

    ppu = 0
    qpu = 0
    for load in loads:
        ppu += load.P0
        qpu += load.Q0

    return Load_params(None, None, None, ppu, qpu, None, None, None, None)


def get_pcs_lines_params(pcs_dyd: Path, pcs_par: Path, line_rpu: float, line_xpu: float) -> list:
    """Gets the line parameters of the pcs model.

    Parameters
    ----------
    pcs_dyd: Path
        Path to the pcs DYD file
    pcs_par: Path
        Path to the pcs PAR file
    line_rpu: float
        Line resistance value
    line_xpu: float
        Line reactance value

    Returns
    -------
    list
        Line parameters of the pcs model
    """
    pcs_dyd_tree = etree.parse(pcs_dyd, etree.XMLParser(remove_blank_text=True))
    pcs_dyd_root = pcs_dyd_tree.getroot()

    pcs_par_tree = etree.parse(pcs_par, etree.XMLParser(remove_blank_text=True))
    pcs_par_root = pcs_par_tree.getroot()

    lines = _get_line_values(pcs_dyd_root, pcs_par_root, line_rpu, line_xpu)

    return lines


def get_event_times(
    results_case_dir: Path, filename: str, fault_duration: float, simulation_duration: float
) -> tuple[float, float]:
    """Gets the start time of an event and the end time.

    Parameters
    ----------
    results_case_dir: Path
        Path to the pcs PAR file
    filename: str
        PAR filename
    fault_duration: float
        Duration of the event
    simulation_duration: float
        Duration of the simulation

    Returns
    -------
    float
        Start time of an event
    float
        End time of an event
    """
    etree_par = etree.parse(
        results_case_dir / (filename + ".par"),
        etree.XMLParser(remove_blank_text=True),
    )

    root = etree_par.getroot()
    ns = etree.QName(root).namespace
    tbegin_parameters = root.find(f".//{{{ns}}}par[@name='fault_tBegin']")
    if tbegin_parameters is not None:
        tevent1 = float(tbegin_parameters.get("value"))
    else:
        tevent1 = float("NaN")

    tevent_parameters = root.find(f".//{{{ns}}}par[@name='event_tEvent']")
    tstep_parameters = root.find(f".//{{{ns}}}par[@name='step_tStep']")
    if tevent_parameters is not None and not tevent_parameters.get("value").startswith("{"):
        tevent2 = float(tevent_parameters.get("value"))
    elif tstep_parameters is not None and not tstep_parameters.get("value").startswith("{"):
        tevent2 = float(tstep_parameters.get("value"))
    else:
        tevent2 = float("NaN")

    if math.isnan(tevent2) and not math.isnan(tevent1):
        if fault_duration > simulation_duration:
            tevent2 = tevent1
        else:
            tevent2 = tevent1 + fault_duration

    return tevent1, tevent2


def find_output_dir(results_case_dir: Path, filename: str) -> str:
    """Gets the Dynawo simulation output directory.

    Parameters
    ----------
    results_case_dir: Path
        Path to the pcs JOBS file
    filename: str
        JOBS filename

    Returns
    -------
    str
        Dynawo simulation output directory
    """
    etree_par = etree.parse(
        results_case_dir / (filename + ".jobs"),
        etree.XMLParser(remove_blank_text=True),
    )

    root = etree_par.getroot()
    ns = etree.QName(root).namespace
    output_dir = None
    for model_output in root.iter("{%s}outputs" % ns):
        output_dir = model_output.get("directory")
    return output_dir


def extract_defined_value(
    value_definition: str, parameter: str, base_value: float, sign: int = 1
) -> float:
    """Converts a parameter definition to a value.
    Examples:
        - P = P_max -> value_definition: 'pmax', parameter: 'pmax', base_value: 90, return 90
        - X = 2*b -> value_definition: '2*b', parameter: 'b', base_value: 0.2, return 0.4

    Parameters
    ----------
    value_definition: str
        Parameter value definition
    parameter: str
        Parameter name
    base_value: float
        Base value
    sign: int
        Sign of the value

    Returns
    -------
    float
        The value of the operation defined with the given base value
    """
    multiplier = 1
    if value_definition is None:
        raise ValueError(f"{parameter} parameter not defined.")

    if "*" in value_definition:
        parts = value_definition.split("*")
        multiplier = float(parts[0])
        value = parts[1]
    else:
        value = value_definition

    if parameter.lower() in value.lower():
        value = base_value

    return sign * float(value) * multiplier


def adjust_producer_init(
    path: Path,
    producer_par: Path,
    generators: list,
    xfmrs: list,
    gens: list,
    aux_load: Load_init,
    pdr: Pdr_params,
    generator_control_mode: str,
    force_voltage_droop: bool,
) -> None:
    """Modify the Producer PAR file to add the init values.

    Parameters
    ----------
    path: Path
        Path to store the modified PAR file
    producer_par: Path
        Path to the Producer PAR file
    generators: list
        All the producer's generators
    xfmrs: list
        Parameters for the transformers
    gens: float
        Initial values to the producer's generators
    aux_load: Load_init
        Initial values to the producer's auxiliary load
    pdr: Pdr_params
        Initial values for the transformer on the PDR side
    generator_control_mode: str
        Control mode
    force_voltage_droop: bool
        Force the voltage droop to be applied even if the control mode is not VoltageDroop
    """

    producer_par_tree = etree.parse(producer_par, etree.XMLParser(remove_blank_text=True))
    producer_par_root = producer_par_tree.getroot()

    for generator, xfmr, gen in zip(generators, xfmrs, gens):
        _adjust_transformer(
            producer_par_root,
            xfmr,
            -gen.P0,
            -gen.Q0,
            gen.U0,
            gen.UPhase0,
            pdr,
        )
        _adjust_generator(
            producer_par_root,
            generator,
            gen.P0,
            gen.Q0,
            gen.U0,
            gen.UPhase0,
            generator_control_mode,
            force_voltage_droop,
        )

    if aux_load:
        _adjust_load(
            producer_par_root,
            aux_load,
            aux_load.P0,
            aux_load.Q0,
            aux_load.U0,
            aux_load.UPhase0,
        )

    producer_par_tree.write(path / producer_par.name, pretty_print=True)<|MERGE_RESOLUTION|>--- conflicted
+++ resolved
@@ -454,15 +454,8 @@
     _recalculate_voltage_ref(generator, voltage_droop_parameters)
 
 
-<<<<<<< HEAD
-def _set_control_mode(generator, parset, ns, generator_control_mode) -> None:
-    if generator_control_mode == "Others":
-        return
-
+def _set_control_mode(generator, parset, ns, generator_control_mode, force_voltage_droop) -> str:
     # Get the generator control mode parameters from the producer PAR file.
-=======
-def _set_control_mode(generator, parset, ns, generator_control_mode, force_voltage_droop) -> str:
->>>>>>> e36ccef8
     control_mode_parameters = _get_control_mode_parameters(generator, parset, ns)
     dycov_logging.get_logger("Model Parameters").debug(
         f"Generator {generator.id} Control Mode: {control_mode_parameters}"
@@ -472,10 +465,10 @@
         return
 
     # Check if the configured control mode is valid
-<<<<<<< HEAD
-    if not dynawo_translator.is_valid_control_mode(
+    control_mode_name = dynawo_translator.is_valid_control_mode(
         generator, generator_control_mode, control_mode_parameters
-    ):
+    )
+    if generator_control_mode != "Others" and not control_mode_name:
         dycov_logging.get_logger("Model Parameters").warning(
             f"{generator.lib} control mode will be changed"
         )
@@ -486,45 +479,18 @@
             f"Default Control Mode: {default_control_mode_parameters} "
             f"for {generator_control_mode}"
         )
-        if dynawo_translator.is_valid_control_mode(
+        control_mode_name = dynawo_translator.is_valid_control_mode(
             generator, generator_control_mode, default_control_mode_parameters
-        ):
+        )
+        if control_mode_name:
             _set_parameters(generator, parset, ns, default_control_mode_parameters)
         else:
             dycov_logging.get_logger("Model Parameters").error(
                 f"{generator.lib} executed with wrong control mode"
             )
             raise ValueError(f"{generator.lib} executed with wrong control mode")
-=======
-    control_mode_name = dynawo_translator.is_valid_control_mode(
-        generator, generator_control_mode, control_mode_parameters
-    )
-    if generator_control_mode == "USetpoint" or generator_control_mode == "QSetpoint":
-        # Get the generator control mode parameters from the producer PAR file.
-        if not control_mode_name:
-            dycov_logging.get_logger("Model Parameters").warning(
-                f"{generator.lib} control mode will be changed"
-            )
-            default_control_mode_parameters = _get_default_control_mode_parameters(
-                generator, generator_control_mode
-            )
-            dycov_logging.get_logger("Model Parameters").debug(
-                f"Default Control Mode: {default_control_mode_parameters} "
-                f"for {generator_control_mode}"
-            )
-            control_mode_name = dynawo_translator.is_valid_control_mode(
-                generator, generator_control_mode, default_control_mode_parameters
-            )
-            if control_mode_name:
-                _set_parameters(generator, parset, ns, default_control_mode_parameters)
-            else:
-                dycov_logging.get_logger("Model Parameters").error(
-                    f"{generator.lib} executed with wrong control mode"
-                )
-                raise ValueError(f"{generator.lib} executed with wrong control mode")
 
     return control_mode_name
->>>>>>> e36ccef8
 
 
 def _get_voltage_droop_parameters(generator, parset, ns) -> dict:
