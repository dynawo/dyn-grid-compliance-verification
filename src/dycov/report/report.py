#!/usr/bin/env python3
# -*- coding: utf-8 -*-
#
# (c) 2023/24 RTE
# Developed by Grupo AIA
#     marinjl@aia.es
#     omsg@aia.es
#     demiguelm@aia.es
#

import logging
import os
import shutil
import subprocess
import time
from pathlib import Path

from jinja2 import Environment, FileSystemLoader

from dycov.configuration.cfg import config
from dycov.core.global_variables import (
    CASE_SEPARATOR,
    ELECTRIC_PERFORMANCE_BESS,
    ELECTRIC_PERFORMANCE_PPM,
    ELECTRIC_PERFORMANCE_SM,
    MODEL_VALIDATION,
    MODEL_VALIDATION_BESS,
    MODEL_VALIDATION_PPM,
    REPORT_NAME,
)
from dycov.curves.dynawo.dynawo import DynawoSimulator
from dycov.files.manage_files import copy_latex_files, move_report
from dycov.logging.logging import dycov_logging
from dycov.report import figure, html
from dycov.report.LatexReportException import LatexReportException
from dycov.report.tables import (
    active_power_recovery,
    characteristics_response,
    compliance,
    results,
    signal_error,
    solver,
    steady_state_error,
    summary,
    thresholds,
)
from dycov.templates.reports.create_figures import create_figures
from dycov.validate.parameters import ValidationParameters
from dycov.validate.producer import ModelProducer


def _get_verification_type(sim_type: int) -> str:
    if sim_type > MODEL_VALIDATION:
        return "Model Validation"
    return "Electrical Performance Verification"


def _get_model_type(sim_type: int) -> str:
    if sim_type == ELECTRIC_PERFORMANCE_SM:
        return "Synchronous Machines"

    elif sim_type == ELECTRIC_PERFORMANCE_PPM or sim_type == MODEL_VALIDATION_PPM:
        return "Power Park Modules"

    elif sim_type == ELECTRIC_PERFORMANCE_BESS or sim_type == MODEL_VALIDATION_BESS:
        return "Battery Energy Storage Systems"


<<<<<<< HEAD
def _create_reports(
    report_results: dict,
    parameters: ValidationParameters,
=======
def _create_pcs_reports(
    pcs_results: dict,
>>>>>>> 23951ca2
    output_path: Path,
    working_path: Path,
) -> list:
    pcs = pcs_results["pcs"]
    producer = pcs.get_producer()
    producer.set_zone(pcs.get_zone(), pcs_results["producer"])
    report_name = f"{pcs_results['producer'].replace('_', '')}.{pcs_results['report_name']}"
    return (
        True
        if _create_full_tex(
            pcs_results,
            working_path,
            output_path,
            pcs.get_figures_description(),
            report_name,
            producer,
        )
        > 0
        else False
    )


def _get_reports(
    sorted_summary: list,
    report_results: dict,
    working_path: Path,
) -> list:
    reports = []
    for pcs in sorted_summary:
        pcs_results = report_results[f"{pcs.producer_name}_{pcs.pcs}"]
        report_name = f"{pcs_results['producer'].replace('_', '')}.{pcs_results['report_name']}"
        if any(report_name.replace(".tex", "") in report for report in reports):
            continue

        if (working_path / report_name).exists():
            reports.append(f"\\input{{{report_name.replace('.tex', '')}}}")
    return reports


<<<<<<< HEAD
def _create_figures(
    report_results: dict,
    parameters: ValidationParameters,
=======
def _copy_pcs_latex_files(
    pcs_results: dict,
    parameters: Parameters,
>>>>>>> 23951ca2
    path_latex_files: Path,
    working_path: Path,
):
    pcs = pcs_results["pcs"]
    latex_template_path = (
        path_latex_files / parameters.get_producer().get_sim_type_str() / pcs.get_name()
    )

    latex_user_path = config.get_config_dir() / latex_template_path
    dycov_logging.get_logger("Report").debug(
        f"{pcs.get_name()}: User LaTeX path:{latex_user_path}"
    )
    latex_tool_path = Path(__file__).resolve().parent.parent / latex_template_path
    dycov_logging.get_logger("Report").debug(
        f"{pcs.get_name()}: Tool LaTeX path:{latex_tool_path}"
    )

    if latex_user_path.exists():
        copy_latex_files(latex_user_path, working_path, pcs_results["producer"].replace("_", ""))
    if latex_tool_path.exists():
        copy_latex_files(latex_tool_path, working_path, pcs_results["producer"].replace("_", ""))

    if not (latex_tool_path.exists() or latex_user_path.exists()):
        dycov_logging.get_logger("Report").error(f"{pcs.get_name()}: Latex Template do not exist")
        return


def _create_pcs_figures(
    pcs_results: dict,
    working_path: Path,
):
    pcs = pcs_results["pcs"]
    create_figures(
        working_path,
        pcs_results["producer"],
        pcs.get_name(),
        pcs_results["sim_type"],
    )


def _pcs_replace(
    working_path: Path, pcs_results: dict, report_name: str, producer: ModelProducer
) -> int:

    # To avoid problems when compiling the LaTex doc, the name of the variables is abbreviated,
    #  eliminating potentially problematic characters and unnecessary information.
    producer_name = pcs_results["producer"].replace("_", "")

    subst_dict = {
        "producercommand": f"\\renewcommand{{\\Producer}}{{{pcs_results['producer']}}}",
    }
    subreports = []
    for (
        operating_condition,
        oc_results,
    ) in pcs_results.items():
        if not isinstance(oc_results, dict):
            continue

        # To avoid problems when compiling the LaTex doc, the name of the variables is abbreviated,
        #  eliminating potentially problematic characters and unnecessary information.
        operating_condition_ = operating_condition.replace(CASE_SEPARATOR, "").replace("_RTE-", "")

        html_link = f"./HTML/{pcs_results['producer']}.{operating_condition}.html"
        latex_link = f"\\href{{run:{html_link}}}{{html figures}}"
        subst_dict = subst_dict | {"link" + operating_condition_: latex_link}

        solver_map = solver.create_map(oc_results)
        results_map = results.create_map(oc_results)
        compliance_map = compliance.create_map(oc_results)
        thresholds_map = thresholds.create_map(oc_results, producer.is_field_measurements())
        error_map = signal_error.create_map(oc_results)
        steady_state_error_map = steady_state_error.create_map(oc_results)
        time_error_map = characteristics_response.create_map(oc_results)
        active_power_recovery_map = active_power_recovery.create_map(oc_results)

        subst_dict = subst_dict | {"producer": pcs_results["producer"].replace("_", "\_")}
        subst_dict = subst_dict | {"solver" + operating_condition_: solver_map}
        subst_dict = subst_dict | {"rm" + operating_condition_: results_map}
        subst_dict = subst_dict | {"cm" + operating_condition_: compliance_map}
        subst_dict = subst_dict | {"thm" + operating_condition_: thresholds_map}
        subst_dict = subst_dict | {"em" + operating_condition_: error_map}
        subst_dict = subst_dict | {"ssem" + operating_condition_: steady_state_error_map}
        subst_dict = subst_dict | {"tem" + operating_condition_: time_error_map}
        subst_dict = subst_dict | {"apr" + operating_condition_: active_power_recovery_map}
        if "steady_state_threshold" not in subst_dict:
            subst_dict = subst_dict | {
                "steady_state_threshold": config.get_float("GridCode", "thr_final_ss_mae", 0.01)
                * 100
            }

        oc_report = config.get_value(operating_condition, "report_name")
        if oc_report is not None:
            oc_report_name = f"{producer_name}.{oc_report}"
            # Process only "Compliant" and "Non-compliant" results;
            # thus ignoring FAILED simulations:
            if oc_results["summary"].show_report():
                subreports.append(f"\\input{{{oc_report_name.replace('.tex', '')}}}")

            oc_template = _get_template(working_path, oc_report_name)
            oc_subst_dict2 = {k.replace("_", ""): v for k, v in subst_dict.items()}
            oc_template.stream(oc_subst_dict2).dump(str(working_path / oc_report_name))

    subst_dict = subst_dict | {"subReports": subreports}
    # We want the LaTeX templates to be also valid LaTeX files before Jinja substitutions,
    # in order to compile them from the command line (for design purposes). Therefore, we
    # cannot use LaTeX's active characters to separate words in the Jinja placeholders. With
    # the following instruction we get the tool to use a character that separates words with
    # a valid (i.e. non-active LaTeX) character.
    template = _get_template(working_path, report_name)
    subst_dict2 = {k.replace("_", ""): v for k, v in subst_dict.items()}
    template.stream(subst_dict2).dump(str(working_path / report_name))
    return len(subreports)


def _get_template(path, template_file):
    latex_jinja_env = Environment(
        block_start_string="\\BLOCK{",
        block_end_string="}",
        variable_start_string="{{",
        variable_end_string="}}",
        comment_start_string="\\#{",
        comment_end_string="}",
        line_statement_prefix="$%",
        line_comment_prefix="%#",
        trim_blocks=True,
        autoescape=False,
        loader=FileSystemLoader(path),
    )

    template = latex_jinja_env.get_template(template_file)

    return template


def _generate_figures(
    working_path: Path,
    producer_name: str,
    figures_description: dict,
    figure_key: str,
    oc_results: dict,
    operating_condition: str,
    xmin: float,
    xmax: float,
) -> tuple[list, list]:
    plotted_curves = list()
    figures = list()

    curves = oc_results["curves"]
    if "reference_curves" in oc_results:
        reference_curves = oc_results["reference_curves"]
    else:
        reference_curves = None

    for figure_description in figures_description[figure_key]:
        plot_curves = figure.get_curves2plot(figure_description[1], curves)
        if len(plot_curves) == 0:
            continue

        plot_reference_curves = None
        if reference_curves is not None:
            plot_reference_curves = figure.get_curves2plot(
                figure_description[1], reference_curves, is_reference=True
            )
        figure.create_plot(
            list(curves["time"]),
            figure_description[1],
            plot_curves,
            list(reference_curves["time"]) if reference_curves is not None else None,
            plot_reference_curves,
            {"min": xmin, "max": xmax},
            working_path / (f"{producer_name}_{figure_description[0]}_{operating_condition}.pdf"),
            figure_description[2],
            oc_results,
            figure_description[3],
            f"{figure_description[0]}.{operating_condition}",
        )

        try:
            html_curves, html_figure = html.plotly_figures(
                figure_description, curves, reference_curves, oc_results
            )
            plotted_curves.extend(html_curves)
            if html_figure:
                figures.append(html_figure)
        except Exception as e:
            dycov_logging.get_logger("Report").error(
                f"{figure_description[0]}.{operating_condition}: "
                "A non fatal error occurred while generating the plotly figures"
            )
            dycov_logging.get_logger("Report").error(
                f"{figure_description[0]}.{operating_condition}: {e}"
            )

    return plotted_curves, figures


def _create_full_tex(
    pcs_results: dict,
    working_path: Path,
    output_path: Path,
    figures_description: dict,
    report_name: str,
    producer: ModelProducer,
) -> int:
    """Creates the pcs LaTeX report.

    Parameters
    ----------
    pcs_results: dict
        Results of the validations applied in the pcs
    working_path: Path
        Temporal working path
    output_path: Path
        Final output path
    figures_description: dict
        Description of every figure to plot by PCS
    report_name: str
        Name of the LaTex file template
    producer: Producer
        Producer model
    """

    for operating_condition, oc_results in pcs_results.items():
        if not isinstance(oc_results, dict):
            continue

        figure_key = operating_condition.rsplit(".", 1)[0]
        if figure_key not in figures_description:
            dycov_logging.get_logger("Report").warning("Curves of " + figure_key + " do not exist")
            continue

        if oc_results["curves"] is None:
            continue

        unit_characteristics = {
            "Pmax": producer.p_max_pu,
            "Qmax": producer.q_max_pu,
            "Udim": oc_results["udim"] / producer.u_nom,
        }

        xmin, xmax = figure.get_common_time_range(
            operating_condition,
            unit_characteristics,
            figures_description,
            oc_results,
            operating_condition,
        )
        if config.get_boolean("Debug", "show_figs_t0", False):
            xmin = None
        if config.get_boolean("Debug", "show_figs_tend", False):
            xmax = None

        plotted_curves, figures = _generate_figures(
            working_path,
            pcs_results["producer"],
            figures_description,
            figure_key,
            oc_results,
            operating_condition,
            xmin,
            xmax,
        )
        try:
            if config.get_boolean("Debug", "plot_all_curves_in_html", False):
                figures.extend(html.plotly_all_curves(plotted_curves, oc_results))
            html.create_html(pcs_results["producer"], figures, operating_condition, output_path)
        except Exception as e:
            dycov_logging.get_logger("Report").error(
                f"{operating_condition}: "
                "A non fatal error occurred while generating the HTML report"
            )
            dycov_logging.get_logger("Report").error(f"{operating_condition}: {e}")

    return _pcs_replace(working_path, pcs_results, report_name, producer)


def _summary_log(
    summary_list: list,
    timestamp: str,
    dynawo_version: str,
    model_template: str,
    reference_template: str,
) -> None:
    header_txt = "\nSummary Report\n" "==============\n\n" f"***Run on {timestamp}***\n"
    if dynawo_version:
        header_txt += f"***Dynawo version: {dynawo_version}***\n"
    if model_template:
        header_txt += f"***Model: {model_template}***\n"
    if reference_template:
        header_txt += f"***Reference: {reference_template}***\n"

    header_txt += (
        "\n\n"
        f"{'Producer':20}{'PCS':15}{'Benchmark':25}"
        f"{'Operating Condition':40}{'Overall Result':30}\n"
    )
    header_txt += "-" * (20 + 15 + 25 + 40 + 30)
    header_txt += "\n"

    body_txt = ""
    for i in summary_list:
        body_txt += (
            f"{i.producer_name:20}{i.pcs:15}{i.benchmark:25}"
            f"{i.operating_condition:40}{i.compliance.to_str():30}\n"
        )
    body_txt += "\n"
    # Show the summary report on the console and save it to file
    dycov_logging.get_logger("Report").info(f"{header_txt + body_txt}")


def prepare_pcs_report(pcs_results: dict, parameters: Parameters, path_latex_files: Path):
    output_path = parameters.get_working_dir() / "Reports"
    working_path = parameters.get_working_dir() / "Latex"

    _copy_pcs_latex_files(
        pcs_results,
        parameters,
        path_latex_files,
        working_path,
    )

    _create_pcs_figures(
        pcs_results,
        working_path,
    )

    _create_pcs_reports(
        pcs_results,
        output_path,
        working_path,
    )


def create_pdf(
    sorted_summary: list,
    report_results: dict,
    parameters: ValidationParameters,
    path_latex_files: Path,
) -> None:
    """Creates the dycov final report.

    Parameters
    ----------
    sorted_summary: list
        Sorted list of the overall test results per pcs (compliance/non-compliance)
    report_results: dict
        Results of the validations applied in each pcs
    parameters: Parameters
        Temporal working path
    path_latex_files: Path
        Path to the LaTex templates
    """

    output_path = parameters.get_working_dir() / "Reports"
    working_path = parameters.get_working_dir() / "Latex"

    latex_root_path = Path(__file__).resolve().parent.parent / path_latex_files
    dycov_logging.get_logger("Report").debug(f"Root LaTeX path:{latex_root_path}")
    if latex_root_path.exists():
        shutil.copy(latex_root_path / REPORT_NAME, working_path)
    else:
        dycov_logging.get_logger("Report").error("Latex Template do not exist")
        return

    reports = _get_reports(sorted_summary, report_results, working_path)

    summary_description = ""
    now = time.time()
    timestamp = time.strftime("%Y-%m-%d %H:%M %Z", time.localtime(now))
    summary_description += f"Run on {timestamp} \\\\"

    producer = parameters.get_producer()
    dynawo_version = None
    if producer.is_dynawo_model():
        dynawo_version = str(
            DynawoSimulator().get_dynawo_version(parameters.get_launcher_dwo())
        ).replace("\\", "\\\\")
        summary_description += f"Dynawo version: {dynawo_version} \\\\"

    model_template = str(producer.get_producer_path()).replace("\\", "\\\\")
    summary_description += f"Model: {model_template} \\\\"

    reference_template = None
    if producer.has_reference_curves_path():
        reference_template = str(producer.get_reference_path()).replace("\\", "\\\\")
        summary_description += f"Reference: {reference_template} \\\\"

    _summary_log(sorted_summary, timestamp, dynawo_version, model_template, reference_template)
    summary_map = summary.create_map(sorted_summary)

    # Extracting zones from the PCS data in the summary to identify the relevant "common" files
    # that will be included in the final LaTeX output.
    zones = set(summary_item.zone for summary_item in sorted_summary)
    commonz1_include = ""
    commonz3_include = ""
    if 1 in zones:
        commonz1_include = "\\input{{commonz1}}"
    if 3 in zones:
        commonz3_include = "\\input{{commonz3}}"

    oc_template = _get_template(working_path, REPORT_NAME)
    oc_template.stream(
        {
            "commonz1": commonz1_include,
            "commonz3": commonz3_include,
            "summary_description": summary_description.replace("_", "\_"),
            "summaryReport": summary_map,
            "reports": reports,
            "verificationtype": _get_verification_type(producer.get_sim_type()),
            "modeltype": _get_model_type(producer.get_sim_type()),
        }
    ).dump(str(working_path / REPORT_NAME))

    report_name_ = REPORT_NAME.replace(".tex", "")
    proc = subprocess.run(
        ["pdflatex", "-shell-escape", "-halt-on-error", report_name_],
        cwd=working_path,
        stdout=subprocess.PIPE,
        stderr=subprocess.PIPE,
    )
    proc = subprocess.run(
        ["pdflatex", "-shell-escape", "-halt-on-error", report_name_],
        cwd=working_path,
        stdout=subprocess.PIPE,
        stderr=subprocess.PIPE,
    )

    if dycov_logging.getEffectiveLevel() == logging.DEBUG:
        if os.name == "nt":
            proc = subprocess.run(
                [
                    "del",
                    "*.toc",
                    "*.aux",
                    "*.log",
                    "*.out",
                    "*.bbl",
                    "*.blg",
                    "*.run.xml",
                    "*.bcf",
                ],
                cwd=working_path,
                stdout=subprocess.PIPE,
                stderr=subprocess.PIPE,
            )
        else:
            proc = subprocess.run(
                [
                    "rm",
                    "-f",
                    "*.toc",
                    "*.aux",
                    "*.log",
                    "*.out",
                    "*.bbl",
                    "*.blg",
                    "*.run.xml",
                    "*.bcf",
                ],
                cwd=working_path,
                stdout=subprocess.PIPE,
                stderr=subprocess.PIPE,
            )

    dycov_logging.get_logger("Report").debug(proc.stderr.decode("utf-8"))
    if move_report(working_path, output_path, REPORT_NAME):
        dycov_logging.get_logger("Report").info("PDF done.")
    else:
        raise LatexReportException("PDFLatex Error.")<|MERGE_RESOLUTION|>--- conflicted
+++ resolved
@@ -66,14 +66,8 @@
         return "Battery Energy Storage Systems"
 
 
-<<<<<<< HEAD
-def _create_reports(
-    report_results: dict,
-    parameters: ValidationParameters,
-=======
 def _create_pcs_reports(
     pcs_results: dict,
->>>>>>> 23951ca2
     output_path: Path,
     working_path: Path,
 ) -> list:
@@ -113,15 +107,9 @@
     return reports
 
 
-<<<<<<< HEAD
-def _create_figures(
-    report_results: dict,
-    parameters: ValidationParameters,
-=======
 def _copy_pcs_latex_files(
     pcs_results: dict,
-    parameters: Parameters,
->>>>>>> 23951ca2
+    parameters: ValidationParameters,
     path_latex_files: Path,
     working_path: Path,
 ):
@@ -433,7 +421,9 @@
     dycov_logging.get_logger("Report").info(f"{header_txt + body_txt}")
 
 
-def prepare_pcs_report(pcs_results: dict, parameters: Parameters, path_latex_files: Path):
+def prepare_pcs_report(
+    pcs_results: dict, parameters: ValidationParameters, path_latex_files: Path
+):
     output_path = parameters.get_working_dir() / "Reports"
     working_path = parameters.get_working_dir() / "Latex"
 
