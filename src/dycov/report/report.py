#!/usr/bin/env python3
# -*- coding: utf-8 -*-
#
# (c) 2023/24 RTE
# Developed by Grupo AIA
#     marinjl@aia.es
#     omsg@aia.es
#     demiguelm@aia.es
#
import logging
import os
import shutil
import subprocess
import time
from pathlib import Path

from jinja2 import Environment, FileSystemLoader

from dycov.configuration.cfg import config
from dycov.core.execution_parameters import Parameters
from dycov.core.global_variables import (
    CASE_SEPARATOR,
    ELECTRIC_PERFORMANCE_BESS,
    ELECTRIC_PERFORMANCE_PPM,
    ELECTRIC_PERFORMANCE_SM,
    MODEL_VALIDATION_BESS,
    MODEL_VALIDATION_PPM,
    REPORT_NAME,
)
from dycov.dynawo import dynawo
from dycov.files.manage_files import copy_latex_files, move_report
from dycov.logging.logging import dycov_logging
from dycov.model.producer import Producer
from dycov.report import figure, html
from dycov.report.LatexReportException import LatexReportException
from dycov.report.tables import (
    active_power_recovery,
    characteristics_response,
    compliance,
    results,
    signal_error,
    solver,
    steady_state_error,
    summary,
    thresholds,
)
from dycov.templates.reports.create_figures import create_figures


def _get_verification_type(sim_type: int) -> str:
    if (
        sim_type == ELECTRIC_PERFORMANCE_SM
        or sim_type == ELECTRIC_PERFORMANCE_PPM
        or sim_type == ELECTRIC_PERFORMANCE_BESS
    ):
        return "Electrical Performance Verification"

    elif sim_type == MODEL_VALIDATION_PPM or sim_type == MODEL_VALIDATION_BESS:
        return "Model Validation"


def _get_model_type(sim_type: int) -> str:
    if sim_type == ELECTRIC_PERFORMANCE_SM:
        return "Synchronous Machines"

    elif sim_type == ELECTRIC_PERFORMANCE_PPM or sim_type == MODEL_VALIDATION_PPM:
        return "Power Park Modules"

    elif sim_type == ELECTRIC_PERFORMANCE_BESS or sim_type == MODEL_VALIDATION_BESS:
        return "Battery Energy Storage Systems"


def _create_reports(
    report_results: dict,
    parameters: Parameters,
    output_path: Path,
    working_path: Path,
) -> list:
    reports = []
    for pcs_results in report_results.values():
        pcs = pcs_results["pcs"]
        subreports = _create_full_tex(
            pcs_results,
            working_path,
            output_path,
            pcs.get_figures_description(),
            pcs_results["report_name"],
            parameters.get_producer(),
        )
        if subreports > 0:
            reports.append(f"\\input{{{pcs_results['report_name'].replace('.tex', '')}}}")

    return reports


def _create_figures(
    report_results: dict,
    parameters: Parameters,
    path_latex_files: Path,
    working_path: Path,
):
    for pcs_results in report_results.values():
        latex_template_path = (
            path_latex_files
            / parameters.get_producer().get_sim_type_str()
            / pcs_results["pcs"].get_name()
        )

        latex_user_path = config.get_config_dir() / latex_template_path
        dycov_logging.get_logger("PDFLatex").debug(
            f"PCS: {pcs_results['pcs'].get_name()} User LaTeX path:{latex_user_path}"
        )
        latex_tool_path = Path(__file__).resolve().parent.parent / latex_template_path
        dycov_logging.get_logger("PDFLatex").debug(
            f"PCS: {pcs_results['pcs'].get_name()} Tool LaTeX path:{latex_tool_path}"
        )
        if latex_user_path.exists():
            copy_latex_files(latex_user_path, working_path)
        if latex_tool_path.exists():
            copy_latex_files(latex_tool_path, working_path)

        if not (latex_tool_path.exists() or latex_user_path.exists()):
            dycov_logging.get_logger("PDFLatex").error("Latex Template do not exist")
            return

        create_figures(
            working_path,
            pcs_results["pcs"].get_name(),
            pcs_results["sim_type"],
        )


def _pcs_replace(
    working_path: Path, pcs_results: dict, report_name: str, producer: Producer
) -> int:
    template = _get_template(working_path, report_name)

    subst_dict = {}
    subreports = []
    for (
        operating_condition,
        oc_results,
    ) in pcs_results.items():
        if not isinstance(oc_results, dict):
            continue

        # To avoid problems when compiling the LaTex doc, the name of the variables is abbreviated,
        #  eliminating potentially problematic characters and unnecessary information.
        operating_condition_ = operating_condition.replace(CASE_SEPARATOR, "").replace("_RTE-", "")

        html_link = f"./HTML/{operating_condition}.html"
        latex_link = f"\\href{{run:{html_link}}}{{html figures}}"
        subst_dict = subst_dict | {"link" + operating_condition_: latex_link}

        solver_map = solver.create_map(oc_results)
        results_map = results.create_map(oc_results)
        compliance_map = compliance.create_map(oc_results)
        thresholds_map = thresholds.create_map(oc_results, producer.is_dynawo_model())
        error_map = signal_error.create_map(oc_results)
        steady_state_error_map = steady_state_error.create_map(oc_results)
        time_error_map = characteristics_response.create_map(oc_results)
        active_power_recovery_map = active_power_recovery.create_map(oc_results)

        subst_dict = subst_dict | {"producer": oc_results["producer"]}
        subst_dict = subst_dict | {"solver" + operating_condition_: solver_map}
        subst_dict = subst_dict | {"rm" + operating_condition_: results_map}
        subst_dict = subst_dict | {"cm" + operating_condition_: compliance_map}
        subst_dict = subst_dict | {"thm" + operating_condition_: thresholds_map}
        subst_dict = subst_dict | {"em" + operating_condition_: error_map}
        subst_dict = subst_dict | {"ssem" + operating_condition_: steady_state_error_map}
        subst_dict = subst_dict | {"tem" + operating_condition_: time_error_map}
        subst_dict = subst_dict | {"apr" + operating_condition_: active_power_recovery_map}
        if "steady_state_threshold" not in subst_dict:
            subst_dict = subst_dict | {
                "steady_state_threshold": config.get_float("GridCode", "thr_final_ss_mae", 0.01)
                * 100
            }

        # TODO: (M-topologies) Identify the producer files used in each test
        oc_report_name = config.get_value(operating_condition, "report_name")
        if oc_report_name is not None:
            # Process only "Compliant" and "Non-compliant" results;
            # thus ignoring FAILED simulations:
            if oc_results["summary"].show_report():
                subreports.append(f"\\input{{{oc_report_name.replace('.tex', '')}}}")

            oc_template = _get_template(working_path, oc_report_name)
            oc_subst_dict2 = {k.replace("_", ""): v for k, v in subst_dict.items()}
            oc_template.stream(oc_subst_dict2).dump(str(working_path / oc_report_name))

    subst_dict = subst_dict | {"subReports": subreports}

    # We want the LaTeX templates to be also valid LaTeX files before Jinja substitutions,
    # in order to compile them from the command line (for design purposes). Therefore, we
    # cannot use LaTeX's active characters to separate words in the Jinja placeholders. With
    # the following instruction we get the tool to use a character that separates words with
    # a valid (i.e. non-active LaTeX) character.
    subst_dict2 = {k.replace("_", ""): v for k, v in subst_dict.items()}
    template.stream(subst_dict2).dump(str(working_path / report_name))
    return len(subreports)


def _get_template(path, template_file):
    latex_jinja_env = Environment(
        block_start_string="\\BLOCK{",
        block_end_string="}",
        variable_start_string="{{",
        variable_end_string="}}",
        comment_start_string="\\#{",
        comment_end_string="}",
        line_statement_prefix="$%",
        line_comment_prefix="%#",
        trim_blocks=True,
        autoescape=False,
        loader=FileSystemLoader(path),
    )

    template = latex_jinja_env.get_template(template_file)

    return template


def _generate_figures(
    working_path: Path,
    figures_description: dict,
    figure_key: str,
    oc_results: dict,
    operating_condition: str,
    xmin: float,
    xmax: float,
) -> tuple[list, list]:
    plotted_curves = list()
    figures = list()

    curves = oc_results["curves"]
    if "reference_curves" in oc_results:
        reference_curves = oc_results["reference_curves"]
    else:
        reference_curves = None

    for figure_description in figures_description[figure_key]:
        plot_curves = figure.get_curves2plot(figure_description[1], curves)
        if len(plot_curves) == 0:
            continue

        plot_reference_curves = None
        if reference_curves is not None:
            plot_reference_curves = figure.get_curves2plot(
                figure_description[1], reference_curves, is_reference=True
            )
        figure.create_plot(
            list(curves["time"]),
            figure_description[1],
            plot_curves,
            list(reference_curves["time"]) if reference_curves is not None else None,
            plot_reference_curves,
            {"min": xmin, "max": xmax},
            working_path / (figure_description[0] + "_" + operating_condition + ".pdf"),
            figure_description[2],
            oc_results,
            figure_description[3],
        )

        try:
            html_curves, html_figure = html.plotly_figures(
                figure_description, curves, reference_curves, oc_results
            )
            plotted_curves.extend(html_curves)
            if html_figure:
                figures.append(html_figure)
        except Exception as e:
            dycov_logging.get_logger("HTMLReport").error(
                "A non fatal error occurred while generating the plotly figures"
            )
            dycov_logging.get_logger("HTMLReport").error(f"{e}")

    return plotted_curves, figures


def _create_full_tex(
    pcs_results: dict,
    working_path: Path,
    output_path: Path,
    figures_description: dict,
    report_name: str,
    producer: Producer,
) -> int:
    """Creates the pcs LaTeX report.

    Parameters
    ----------
    pcs_results: dict
        Results of the validations applied in the pcs
    working_path: Path
        Temporal working path
    output_path: Path
        Final output path
    figures_description: dict
        Description of every figure to plot by PCS
    report_name: str
        Name of the LaTex file template
    producer: Producer
        Producer model
    """

    for operating_condition, oc_results in pcs_results.items():
        if not isinstance(oc_results, dict):
            continue

        figure_key = operating_condition.rsplit(".", 1)[0]
        if figure_key not in figures_description:
            dycov_logging.get_logger("PDFLatex").warning(
                "Curves of " + figure_key + " do not exist"
            )
            continue

        if oc_results["curves"] is None:
            continue

        unit_characteristics = {
            "Pmax": producer.p_max_pu,
            "Qmax": producer.q_max_pu,
            "Udim": oc_results["udim"] / producer.u_nom,
        }

        xmin, xmax = figure.get_common_time_range(
            operating_condition,
            unit_characteristics,
            figures_description,
            oc_results,
        )
        if config.get_boolean("Debug", "show_figs_t0", False):
            xmin = None
        if config.get_boolean("Debug", "show_figs_tend", False):
            xmax = None

        plotted_curves, figures = _generate_figures(
            working_path,
            figures_description,
            figure_key,
            oc_results,
            operating_condition,
            xmin,
            xmax,
        )
        try:
            if config.get_boolean("Debug", "plot_all_curves_in_html", False):
                figures.extend(html.plotly_all_curves(plotted_curves, oc_results))
            html.create_html(figures, operating_condition, output_path)
        except Exception as e:
            dycov_logging.get_logger("HTMLReport").error(
                "A non fatal error occurred while generating the HTML report"
            )
            dycov_logging.get_logger("HTMLReport").error(f"{e}")

    return _pcs_replace(working_path, pcs_results, report_name, producer)


def _summary_log(
    summary_list: list,
    timestamp: str,
    dynawo_version: str,
    model_template: str,
    reference_template: str,
) -> None:
    header_txt = "\nSummary Report\n" "==============\n\n" f"***Run on {timestamp}***\n"
    if dynawo_version:
        header_txt += f"***Dynawo version: {dynawo_version}***\n"
    if model_template:
        header_txt += f"***Model: {model_template}***\n"
    if reference_template:
        header_txt += f"***Reference: {reference_template}***\n"

    header_txt += (
<<<<<<< HEAD
        "\n\n"
        "Producer            Pcs            Benchmark                "
        "Operating Condition      Overall Result\n"
        "------------------------------------------------------------"
        "---------------------------------------\n"
=======
        "\n\n" f"{'PCS':15}{'Benchmark':25}{'Operating Condition':40}{'Overall Result':30}\n"
>>>>>>> 06488b47
    )
    header_txt += "-" * (15 + 25 + 40 + 30)
    header_txt += "\n"

    body_txt = ""
    for i in summary_list:
        body_txt += (
<<<<<<< HEAD
            f"{i.producer_file:20}{i.pcs:15}{i.benchmark:25}"
            f"{i.operating_condition:25}{i.compliance.to_str()}\n"
=======
            f"{i.pcs:15}{i.benchmark:25}{i.operating_condition:40}{i.compliance.to_str():30}\n"
>>>>>>> 06488b47
        )
    body_txt += "\n"
    # Show the summary report on the console and save it to file
    dycov_logging.get_logger("Report").info(f"{header_txt + body_txt}")


def create_pdf(
    sorted_summary: list,
    report_results: dict,
    parameters: Parameters,
    path_latex_files: Path,
) -> None:
    """Creates the dycov final report.

    Parameters
    ----------
    sorted_summary: list
        Sorted list of the overall test results per pcs (compliance/non-compliance)
    report_results: dict
        Results of the validations applied in each pcs
    parameters: Parameters
        Temporal working path
    path_latex_files: Path
        Path to the LaTex templates
    """

    output_path = parameters.get_working_dir() / "Reports"
    if not output_path.exists():
        output_path.mkdir()

    working_path = parameters.get_working_dir() / "Latex"
    if not working_path.exists():
        working_path.mkdir()

    _create_figures(report_results, parameters, path_latex_files, working_path)

    latex_root_path = Path(__file__).resolve().parent.parent / path_latex_files
    dycov_logging.get_logger("PDFLatex").debug(f"Root LaTeX path:{latex_root_path}")
    if latex_root_path.exists():
        shutil.copy(latex_root_path / REPORT_NAME, working_path)
    else:
        dycov_logging.get_logger("PDFLatex").error("Latex Template do not exist")
        return

    reports = _create_reports(report_results, parameters, output_path, working_path)

    summary_description = ""
    now = time.time()
    timestamp = time.strftime("%Y-%m-%d %H:%M %Z", time.localtime(now))
    summary_description += f"Run on {timestamp} \\\\"

    producer = parameters.get_producer()
    dynawo_version = None
    if producer.is_dynawo_model():
        dynawo_version = str(dynawo.get_dynawo_version(parameters.get_launcher_dwo())).replace(
            "\\", "\\\\"
        )
        summary_description += f"Dynawo version: {dynawo_version} \\\\"

    model_template = str(producer.get_producer_path()).replace("\\", "\\\\")
    summary_description += f"Model: {model_template} \\\\"

    reference_template = None
    if producer.has_reference_curves_path():
        reference_template = str(producer.get_reference_path()).replace("\\", "\\\\")
        summary_description += f"Reference: {reference_template} \\\\"

    _summary_log(sorted_summary, timestamp, dynawo_version, model_template, reference_template)
    summary_map = summary.create_map(sorted_summary)

    oc_template = _get_template(working_path, REPORT_NAME)
    oc_template.stream(
        {
            "summary_description": summary_description.replace("_", "\_"),
            "summaryReport": summary_map,
            "reports": reports,
            "verificationtype": _get_verification_type(producer.get_sim_type()),
            "modeltype": _get_model_type(producer.get_sim_type()),
        }
    ).dump(str(working_path / REPORT_NAME))

    report_name_ = REPORT_NAME.replace(".tex", "")
    proc = subprocess.run(
        ["pdflatex", "-shell-escape", "-halt-on-error", report_name_],
        cwd=working_path,
        stdout=subprocess.PIPE,
        stderr=subprocess.PIPE,
    )
    proc = subprocess.run(
        ["pdflatex", "-shell-escape", "-halt-on-error", report_name_],
        cwd=working_path,
        stdout=subprocess.PIPE,
        stderr=subprocess.PIPE,
    )

    if dycov_logging.getEffectiveLevel() == logging.DEBUG:
        if os.name == "nt":
            proc = subprocess.run(
                [
                    "del",
                    "*.toc",
                    "*.aux",
                    "*.log",
                    "*.out",
                    "*.bbl",
                    "*.blg",
                    "*.run.xml",
                    "*.bcf",
                ],
                cwd=working_path,
                stdout=subprocess.PIPE,
                stderr=subprocess.PIPE,
            )
        else:
            proc = subprocess.run(
                [
                    "rm",
                    "-f",
                    "*.toc",
                    "*.aux",
                    "*.log",
                    "*.out",
                    "*.bbl",
                    "*.blg",
                    "*.run.xml",
                    "*.bcf",
                ],
                cwd=working_path,
                stdout=subprocess.PIPE,
                stderr=subprocess.PIPE,
            )

    dycov_logging.get_logger("PDFLatex").debug(proc.stderr.decode("utf-8"))
    if move_report(working_path, output_path, REPORT_NAME):
        dycov_logging.get_logger("PDFLatex").info("PDF done.")
    else:
        raise LatexReportException("PDFLatex Error.")<|MERGE_RESOLUTION|>--- conflicted
+++ resolved
@@ -372,28 +372,18 @@
         header_txt += f"***Reference: {reference_template}***\n"
 
     header_txt += (
-<<<<<<< HEAD
         "\n\n"
-        "Producer            Pcs            Benchmark                "
-        "Operating Condition      Overall Result\n"
-        "------------------------------------------------------------"
-        "---------------------------------------\n"
-=======
-        "\n\n" f"{'PCS':15}{'Benchmark':25}{'Operating Condition':40}{'Overall Result':30}\n"
->>>>>>> 06488b47
+        f"{'Producer':20}{'PCS':15}{'Benchmark':25}"
+        f"{'Operating Condition':40}{'Overall Result':30}\n"
     )
-    header_txt += "-" * (15 + 25 + 40 + 30)
+    header_txt += "-" * (20 + 15 + 25 + 40 + 30)
     header_txt += "\n"
 
     body_txt = ""
     for i in summary_list:
         body_txt += (
-<<<<<<< HEAD
             f"{i.producer_file:20}{i.pcs:15}{i.benchmark:25}"
-            f"{i.operating_condition:25}{i.compliance.to_str()}\n"
-=======
-            f"{i.pcs:15}{i.benchmark:25}{i.operating_condition:40}{i.compliance.to_str():30}\n"
->>>>>>> 06488b47
+            f"{i.operating_condition:40}{i.compliance.to_str():30}\n"
         )
     body_txt += "\n"
     # Show the summary report on the console and save it to file
