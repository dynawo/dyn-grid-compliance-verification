--- conflicted
+++ resolved
@@ -11,24 +11,16 @@
 from pathlib import Path
 
 from dycov.configuration.cfg import config
+from dycov.core.parameters import Parameters
 from dycov.curves.curves import ProducerCurves
 from dycov.curves.dynawo.curves import DynawoCurves
 from dycov.curves.importer.curves import ImportedCurves
-<<<<<<< HEAD
-from dycov.dynawo.curves import DynawoCurves
-from dycov.validate.parameters import ValidationParameters
-
-
-def get_producer(
-    parameters: ValidationParameters,
-=======
 from dycov.model.producer import Producer
 
 
 def get_producer(
     parameters: Parameters,
     producer: Producer,
->>>>>>> 23951ca2
     pcs_benchmark_name: str,
     stable_time: float,
     lib_path: Path,
@@ -90,11 +82,7 @@
 
 
 def get_reference(
-<<<<<<< HEAD
-    parameters: ValidationParameters,
-=======
     producer: Producer,
->>>>>>> 23951ca2
 ) -> ImportedCurves:
     """Gets the reference curve generator.
 
