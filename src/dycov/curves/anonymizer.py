--- conflicted
+++ resolved
@@ -449,15 +449,9 @@
                 )
 
             df_imported_curve = df_imported_curve.set_index("time")
-<<<<<<< HEAD
             output_csv_path = output_folder / f"{curves_path.stem}.csv"
-            df_imported_curve.to_csv(output_csv_path, sep=";")
+            df_imported_curve.to_csv(output_csv_path, sep=";", float_format="%.3e")
             _LOGGER.info(f"Saved anonymized curve to {output_csv_path}")
-=======
-            df_imported_curve.to_csv(
-                output_folder / f"{curves_path.stem}.csv", sep=";", float_format="%.3e"
-            )
->>>>>>> 6db77972
 
             with open(dict_file, "r") as file:
                 filedata = file.read()
