#!/usr/bin/env python3
# -*- coding: utf-8 -*-
#
# (c) 2023/24 RTE
# Developed by Grupo AIA
#     marinjl@aia.es
#     omsg@aia.es
#     demiguelm@aia.es
#
from abc import abstractmethod
from pathlib import Path
from typing import Union

import pandas as pd

from dycov.configuration.cfg import config
from dycov.core.global_variables import CASE_SEPARATOR
from dycov.electrical.generator_variables import generator_variables
from dycov.model.parameters import Disconnection_Model, Simulation_result
from dycov.validate.parameters import ValidationParameters
from dycov.validate.producer import ModelProducer


def get_cfg_oc_name(pcs_name: str, bm_name: str, oc_name: str) -> str:
    """Generate a combined configuration operating condition name from PCS benchmark
    name and operating condition name.

    Parameters
    ----------
    pcs_name : str
        The PCS name.
    bm_name : str
        The benchmark name.
    oc_name : str
        The operating condition name.

    Returns
    -------
    str
        The combined configuration operating condition name.
    """
    pcs_bm_name = pcs_name + CASE_SEPARATOR + bm_name
    if pcs_bm_name == oc_name:
        return oc_name
    return pcs_bm_name + CASE_SEPARATOR + oc_name


class ProducerCurves:
    """
    ProducerCurves is responsible for managing and calculating various characteristics
    and values related to a producer's electrical generation unit. It provides methods
    to obtain unit characteristics, setpoint variations, and other relevant data.

    Args
    ----
    producer: Producer
        The producer object containing configuration and producer information.

    """

    def __init__(
        self,
<<<<<<< HEAD
        parameters: ValidationParameters,
=======
        producer: Producer,
>>>>>>> 23951ca2
    ):
        self._producer = producer
        self._line_Xpu = 0.0

    def obtain_value(self, value_definition: str) -> Union[str, float]:
        """Calculate the final value from a definition.

        Parameters
        ----------
        value_definition: str
            Description of the required value

        Returns
        -------
        Union[str, float]
            Final value.
        """
        unit_characteristics = self.get_unit_characteristics()
        if "*" in value_definition:
            # Split the value definition by '*'
            parts = value_definition.split("*")
            # The first part is the multiplier
            multiplier = float(parts[0])
            # The second part is the value to be multiplied
            value = parts[1]
            # Return the product of the multiplier and the value from unit characteristics
            return multiplier * unit_characteristics.get(value, 0.0)
        # Return the value from unit characteristics or the value definition itself if not found
        return unit_characteristics.get(value_definition, value_definition)

    def complete_unit_characteristics(self, line_Xpu: float) -> None:
        """Complete the parameters used as unit characteristics.

        Parameters
        ----------
        line_Xpu: float
            Line reactance in per unit.
        """
        self._line_Xpu = line_Xpu

    def get_unit_characteristics(self) -> dict[str, float]:
        """Get a set of unit characteristics.

        Returns
        -------
        dict[str, float]
            set of unit characteristics.
        """
        producer = self.get_producer()
        return {
            "Pmax": producer.p_max_pu,
            "Qmax": producer.q_max_pu,
            "Udim": self.get_generator_u_dim() / producer.u_nom,
            "line_XPu": self._line_Xpu,
        }

    def get_producer(self) -> ModelProducer:
        """Get the producer instance.

        Returns
        -------
        Producer
            Producer instance.
        """
        return self._producer

    def get_generator_u_dim(self) -> float:
        """Get the Udim.

        Returns
        -------
        float
            Udim.
        """
        producer = self.get_producer()
        return generator_variables.get_generator_u_dim(producer.u_nom)

    def get_setpoint_variation(self, pcs_bm_oc_name: str) -> float:
        """Get the setpoint variation.

        Parameters
        ----------
        pcs_bm_oc_name: str
            PCS.Benchmark.Operating Condition name

        Returns
        -------
        float
            Setpoint variation.
        """
        # Check if there is a high impedance fault or a bolted fault
        if config.get_boolean(pcs_bm_oc_name, "hiz_fault") or config.get_boolean(
            pcs_bm_oc_name, "bolted_fault"
        ):
            # If either fault is present, return 0.0 as the setpoint variation
            return 0.0

        # Retrieve the setpoint step value from the configuration
        config_key = pcs_bm_oc_name + ".Event"
        setpoint_variation = config.get_value(config_key, "setpoint_step_value")
        if not setpoint_variation:
            # If no setpoint variation is found, return 0.0
            return 0.0

        # Calculate and return the final setpoint variation value
        return float(self.obtain_value(str(setpoint_variation)))

    @abstractmethod
    def get_solver(self) -> dict:
        """Get the solver.

        Returns
        -------
        dict
            Solver parameters.
        """
        pass

    @abstractmethod
    def get_generators_imax(self) -> dict:
        """Get the maximum current (Imax) for each generator.

        This method should be implemented by subclasses to return a dictionary
        where the keys are generator identifiers and the values are the maximum
        current values for those generators.

        Returns
        -------
        dict:
            Maximum continuous current by generator.
        """
        pass

    @abstractmethod
    def obtain_reference_curve(
        self,
        working_oc_dir: Path,
<<<<<<< HEAD
        pcs_name: str,
        bm_name: str,
        oc_name: str,
=======
        producer_name: str,
        pcs_bm_name: str,
>>>>>>> 23951ca2
        curves: Path,
    ) -> tuple[float, pd.DataFrame]:
        """Obtain the reference curves.

        Parameters
        ----------
        working_oc_dir: Path
            Temporal working path
<<<<<<< HEAD
        pcs_name: str
            PCS name
        bm_name: str
            Benchmark name
=======
        producer_name: str
            Producer name
        pcs_bm_name: str
            PCS.Benchmark name
>>>>>>> 23951ca2
        oc_name: str
            Operating Condition name
        curves: Path
            Reference curves path

        Returns
        -------
        float
            Instant of time when the event is triggered
        DataFrame
           Curves imported from the file
        """
        pass

    @abstractmethod
    def obtain_simulated_curve(
        self,
        working_oc_dir: Path,
<<<<<<< HEAD
        pcs_name: str,
=======
        producer_name: str,
        pcs_bm_name: str,
>>>>>>> 23951ca2
        bm_name: str,
        oc_name: str,
        reference_event_start_time: float,
    ) -> tuple[str, dict, Simulation_result, pd.DataFrame]:
        """Obtain the simulated curves.

        Parameters
        ----------
        working_oc_dir: Path
            Temporal working path
<<<<<<< HEAD
        pcs_name: str
            PCS name
=======
        producer_name: str
            Producer name
        pcs_bm_name: str
            PCS.Benchmark name
>>>>>>> 23951ca2
        bm_name: str
            Benchmark name
        oc_name: str
            Operating Condition name
        reference_event_start_time: float
            Instant of time when the event is triggered in reference curves

        Returns
        -------
        str
            Simulation output dir
        dict
            Event parameters
        Simulation_result
            Information about the simulation result.
        DataFrame
           Simulation calculated curves
        """
        pass

    @abstractmethod
    def get_time_cct(
        self,
        working_oc_dir: Path,
        jobs_output_dir: Path,
        fault_duration: float,
        bm_name: str,
        oc_name: str,
    ) -> float:
        """Calculate the critical clearing time (CCT) for a fault.

        Parameters
        ----------
        working_oc_dir: Path
            Temporal working path
        jobs_output_dir: Path
            Simulation output dir
        fault_duration: float
            Fault duration in seconds

        Returns
        -------
        float
            The critical clearing time (CCT) for the fault.
        """
        pass

    @abstractmethod
    def get_disconnection_model(self) -> Disconnection_Model:
        """Get all equipment in the model that can be disconnected in the simulation.

        This method should be implemented by subclasses to return an instance
        of the Disconnection_Model class, which contains the equipment that can be
        disconnected.

        Returns
        -------
        Disconnection_Model
            Equipment that can be disconnected.
        """
        pass<|MERGE_RESOLUTION|>--- conflicted
+++ resolved
@@ -17,7 +17,7 @@
 from dycov.core.global_variables import CASE_SEPARATOR
 from dycov.electrical.generator_variables import generator_variables
 from dycov.model.parameters import Disconnection_Model, Simulation_result
-from dycov.validate.parameters import ValidationParameters
+from dycov.model.producer import Producer
 from dycov.validate.producer import ModelProducer
 
 
@@ -60,11 +60,7 @@
 
     def __init__(
         self,
-<<<<<<< HEAD
-        parameters: ValidationParameters,
-=======
         producer: Producer,
->>>>>>> 23951ca2
     ):
         self._producer = producer
         self._line_Xpu = 0.0
@@ -202,14 +198,10 @@
     def obtain_reference_curve(
         self,
         working_oc_dir: Path,
-<<<<<<< HEAD
+        producer_name: str,
         pcs_name: str,
         bm_name: str,
         oc_name: str,
-=======
-        producer_name: str,
-        pcs_bm_name: str,
->>>>>>> 23951ca2
         curves: Path,
     ) -> tuple[float, pd.DataFrame]:
         """Obtain the reference curves.
@@ -218,17 +210,12 @@
         ----------
         working_oc_dir: Path
             Temporal working path
-<<<<<<< HEAD
+        producer_name: str
+            Producer name
         pcs_name: str
             PCS name
         bm_name: str
             Benchmark name
-=======
-        producer_name: str
-            Producer name
-        pcs_bm_name: str
-            PCS.Benchmark name
->>>>>>> 23951ca2
         oc_name: str
             Operating Condition name
         curves: Path
@@ -247,12 +234,8 @@
     def obtain_simulated_curve(
         self,
         working_oc_dir: Path,
-<<<<<<< HEAD
+        producer_name: str,
         pcs_name: str,
-=======
-        producer_name: str,
-        pcs_bm_name: str,
->>>>>>> 23951ca2
         bm_name: str,
         oc_name: str,
         reference_event_start_time: float,
@@ -263,15 +246,10 @@
         ----------
         working_oc_dir: Path
             Temporal working path
-<<<<<<< HEAD
+        producer_name: str
+            Producer name
         pcs_name: str
             PCS name
-=======
-        producer_name: str
-            Producer name
-        pcs_bm_name: str
-            PCS.Benchmark name
->>>>>>> 23951ca2
         bm_name: str
             Benchmark name
         oc_name: str
