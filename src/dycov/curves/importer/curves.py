--- conflicted
+++ resolved
@@ -151,9 +151,11 @@
                 )
 
                 if importer.config.has_option("Curves-Metadata", "is_field_measurements"):
-                    self._is_field_measurements = bool(
-                        importer.config.get("Curves-Metadata", "is_field_measurements")
+                    self._is_field_measurements = (
+                        importer.config.get("Curves-Metadata", "is_field_measurements").lower()
+                        == "true"
                     )
+                self.get_producer().set_is_field_measurements(self._is_field_measurements)
 
                 generators_imax = {}
                 # Populate generators_imax from config metadata
@@ -202,65 +204,11 @@
         self.get_producer().set_generators(generators)
         return generators
 
-<<<<<<< HEAD
     def __process_event_parameters(
         self, pcs_bm_name: str, oc_name: str, sim_t_event_start: float, fault_duration: float
     ) -> dict:
         """
         Processes and constructs event parameters based on configuration.
-=======
-    def __get_curves_dataframe(
-        self,
-        working_oc_dir: Path,
-        pcs_bm_name: str,
-        oc_name: str,
-        success: bool,
-        is_reference: bool = False,
-    ) -> tuple[bool, float, float, pd.DataFrame]:
-        has_imported_curves = True
-        if success:
-            importer = CurvesImporter(working_oc_dir, get_cfg_oc_name(pcs_bm_name, oc_name))
-            df_imported_curves = importer.get_curves_dataframe(self._producer.get_zone())
-            if df_imported_curves.empty:
-                success = False
-                has_imported_curves = False
-
-            if not is_reference:
-                self._generators = self.__get_generators(df_imported_curves)
-                self._gens = _get_generators_ini(self._generators, df_imported_curves)
-
-            sim_t_event_start = _get_config_value(
-                importer.config, "Curves-Metadata", "sim_t_event_start"
-            )
-            fault_duration = _get_config_value(
-                importer.config, "Curves-Metadata", "fault_duration"
-            )
-
-            if importer.config.has_option("Curves-Metadata", "is_field_measurements"):
-                self._is_field_measurements = (
-                    importer.config.get("Curves-Metadata", "is_field_measurements").lower()
-                    == "true"
-                )
-            self.get_producer().set_is_field_measurements(self._is_field_measurements)
-
-            generators_imax = {}
-            for key in importer.config["Curves-Metadata"].keys():
-                if key.endswith("_GEN_MaxInjectedCurrentPu"):
-                    generator_id = key.replace("_GEN_MaxInjectedCurrentPu", "")
-                    generators_imax[generator_id] = float(
-                        importer.config.get("Curves-Metadata", key)
-                    )
-            self._generators_imax = generators_imax
-
-        else:
-            has_imported_curves = False
-            sim_t_event_start = 0
-            fault_duration = 0
-            self._generators_imax = {}
-            df_imported_curves = pd.DataFrame()
-
-        return has_imported_curves, sim_t_event_start, fault_duration, df_imported_curves
->>>>>>> fa0125fd
 
         Parameters
         ----------
