--- conflicted
+++ resolved
@@ -4,17 +4,13 @@
 import pandas as pd
 
 from dycov.configuration.cfg import config
+from dycov.core.parameters import Parameters
 from dycov.curves import curves_factory
 from dycov.logging.logging import dycov_logging
 from dycov.model.parameters import Disconnection_Model, Simulation_result
 from dycov.model.producer import Producer
 from dycov.sanity_checks import parameter_checks
 from dycov.sigpro import signal_windows, sigpro
-<<<<<<< HEAD
-from dycov.validate.parameters import ValidationParameters
-from dycov.validation import sanity_checks
-=======
->>>>>>> 23951ca2
 
 
 def _fix_after_windows(
@@ -38,12 +34,8 @@
 class CurvesManager:
     def __init__(
         self,
-<<<<<<< HEAD
-        parameters: ValidationParameters,
-=======
         parameters: Parameters,
         producer: Producer,
->>>>>>> 23951ca2
         pcs_benchmark_name: str,
         stable_time: float,
         lib_path: Path,
@@ -102,15 +94,7 @@
         bm_name: str,
         oc_name: str,
     ):
-<<<<<<< HEAD
         working_oc_dir = self._working_dir / self._pcs_name / bm_name / oc_name
-=======
-        # Create a specific folder by operational point
-        working_oc_dir = (
-            self._working_dir / self._producer_name / self._pcs_name / bm_name / oc_name
-        )
-        manage_files.create_dir(working_oc_dir)
->>>>>>> 23951ca2
 
         reference_event_start_time = None
         if self.__has_reference_curves():
@@ -119,13 +103,9 @@
                 self._curves["reference"],
             ) = self.__get_reference_curves_generator().obtain_reference_curve(
                 working_oc_dir,
-<<<<<<< HEAD
+                self._producer_name,
                 self._pcs_name,
                 bm_name,
-=======
-                self._producer_name,
-                pcs_bm_name,
->>>>>>> 23951ca2
                 oc_name,
                 self.__get_reference_curves_path(),
             )
@@ -137,12 +117,8 @@
             self._curves["calculated"],
         ) = self.__get_producer_curves_generator().obtain_simulated_curve(
             working_oc_dir,
-<<<<<<< HEAD
+            self._producer_name,
             self._pcs_name,
-=======
-            self._producer_name,
-            pcs_bm_name,
->>>>>>> 23951ca2
             bm_name,
             oc_name,
             reference_event_start_time,
