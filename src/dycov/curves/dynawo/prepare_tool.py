#!/usr/bin/env python3
# -*- coding: utf-8 -*-
#
# (c) 2023/24 RTE
# Developed by Grupo AIA
#     marinjl@aia.es
#     omsg@aia.es
#     demiguelm@aia.es
#
from pathlib import Path
from dycov.configuration.cfg import config
from dycov.curves.dynawo.dynawo import DynawoSimulator
from dycov.logging.logging import dycov_logging
from dycov.files import manage_files
from dycov.logging.logging import dycov_logging


def _prepare_ddb_path(launcher_dwo: Path, ddb_dir: Path, force: bool) -> bool:
    """
<<<<<<< HEAD
    Prepare the Dynawo database (DDB) path by checking version compatibility and handling recompilation.

    If Dynawo version differs from previous runs or `force` is True, the existing DDB is removed.
    Prompts the user to abort if versions differ.
=======
    Prepare the Dynawo database (DDB) path by checking version compatibility
    and handling recompilation.

    If Dynawo version differs from previous runs or `force` is True, the existing
    DDB is removed. Prompts the user to abort if versions differ.
>>>>>>> 4ff55ed0

    Parameters
    ----------
    launcher_dwo : Path
        Path to the Dynawo launcher executable.
    ddb_dir : Path
        Path to the Dynawo database (DDB) directory.
    force : bool
        If True, forces removal of the existing DDB directory without prompting.

    Returns
    -------
    bool
        True if execution should be aborted (user chose to abort), False otherwise.
    """
    dynawo_version = DynawoSimulator().get_dynawo_version(launcher_dwo)

    if force:
        manage_files.remove_dir(ddb_dir)

    compiled_version = None
    different_versions = False

    # Check if DDB directory exists and version file is present
    if ddb_dir.is_dir():
        version_file = ddb_dir / "dynawo.version"
        if version_file.exists():
            compiled_version = version_file.read_text().strip()
            different_versions = compiled_version != dynawo_version
        else:
            different_versions = True

    if different_versions:
        option = input(
            f"WARNING: you are going to run the dycov tool using a Dynawo version "
            f"({dynawo_version})\nthat does not coincide with the version you used in previous "
            f"runs ({compiled_version}).\nIf you go ahead, all your preassembled models will be "
            f"recompiled. Do you want to abort now? ([Y]/n)"
        )
        if option.strip().lower() in ("y", "yes", ""):
            return True
        manage_files.create_dir(ddb_dir, clean_first=True)

    return False


def precompile(launcher_dwo: Path, model: str = None, force: bool = False) -> bool:
    """
    Precompile all Dynawo dynamic models or a specific model.

    Sets up directory structure, checks Dynawo version compatibility,
    and initiates model precompilation using DynawoSimulator.

    Parameters
    ----------
    launcher_dwo : Path
        Path to the Dynawo launcher executable.
    model : str, optional
        Name of the dynamic model to compile. If None, all models will be compiled.
    force : bool, optional
        If True, forces removal of previously compiled models before recompilation.

    Returns
    -------
    bool
        True if execution was aborted during DDB preparation, False otherwise.
    """
    # Resolve paths
    modelica_path = Path(config.get_value("Global", "modelica_path"))
    file_path = Path(__file__).resolve().parent.parent.parent
    user_models = config.get_config_dir() / "user_models"
    ddb_dir = config.get_config_dir() / "ddb"

    # Ensure required directories exist without deleting previous content
    manage_files.create_dir(config.get_config_dir(), clean_first=False)
    manage_files.create_dir(user_models, clean_first=False)
    manage_files.create_dir(user_models / "dictionary", clean_first=False)
    manage_files.create_dir(ddb_dir, clean_first=False)

    # Helper to check XML files
    def has_xml_files(path: Path) -> bool:
        return any(path.glob("*.[xX][mM][lL]"))

    # Skip precompilation if both directories have no XML files
    if not has_xml_files(file_path / modelica_path) and not has_xml_files(user_models):
        dycov_logging.get_logger("PrepareTool").info(
            "No XML files found in modelica_path or user_models. Skipping precompile."
        )
        return False

    # Prepare DDB directory
    if _prepare_ddb_path(launcher_dwo, ddb_dir, force):
        return True

    # Execute precompilation
    DynawoSimulator().precompile_models(
        launcher_dwo,
        file_path / modelica_path,
        user_models,
        model,
        ddb_dir,
    )

    return False<|MERGE_RESOLUTION|>--- conflicted
+++ resolved
@@ -8,27 +8,20 @@
 #     demiguelm@aia.es
 #
 from pathlib import Path
+
 from dycov.configuration.cfg import config
 from dycov.curves.dynawo.dynawo import DynawoSimulator
-from dycov.logging.logging import dycov_logging
 from dycov.files import manage_files
 from dycov.logging.logging import dycov_logging
 
 
 def _prepare_ddb_path(launcher_dwo: Path, ddb_dir: Path, force: bool) -> bool:
     """
-<<<<<<< HEAD
-    Prepare the Dynawo database (DDB) path by checking version compatibility and handling recompilation.
-
-    If Dynawo version differs from previous runs or `force` is True, the existing DDB is removed.
-    Prompts the user to abort if versions differ.
-=======
     Prepare the Dynawo database (DDB) path by checking version compatibility
     and handling recompilation.
 
     If Dynawo version differs from previous runs or `force` is True, the existing
     DDB is removed. Prompts the user to abort if versions differ.
->>>>>>> 4ff55ed0
 
     Parameters
     ----------
