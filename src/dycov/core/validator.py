#!/usr/bin/env python3
# -*- coding: utf-8 -*-
#
# (c) 2023/24 RTE
# Developed by Grupo AIA
#     marinjl@aia.es
#     omsg@aia.es
#     demiguelm@aia.es
#
from abc import ABC, abstractmethod
from pathlib import Path

import pandas as pd

from dycov.curves.manager import CurvesManager
from dycov.logging.logging import dycov_logging
from dycov.model.parameters import Disconnection_Model
<<<<<<< HEAD
from dycov.validate.parameters import ValidationParameters
=======
from dycov.model.producer import Producer
>>>>>>> 23951ca2
from dycov.validation import compliance_list

LOGGER = dycov_logging.get_logger("Validator")


class Validator(ABC):  # Inherit from ABC to define an abstract base class
    """
    An abstract base class defining the interface for validating simulation results.
    Concrete validator classes must inherit from this class and implement its abstract methods.
    """

    def __init__(
        self,
        curves_manager: CurvesManager,
<<<<<<< HEAD
        parameters: ValidationParameters,
=======
        producer: Producer,
>>>>>>> 23951ca2
        validations: list,
        is_field_measurements: bool,
        pcs_name: str,
        bm_name: str,
    ):
        """
        Initializes the Validator with necessary components and parameters.

        Parameters
        ----------
        curves_manager: CurvesManager
            Manages the retrieval and processing of curves.
        producer: Producer
            Represents the producer model used in the simulation.
        validations: list
            A list of validations to be performed.
        is_field_measurements: bool
            Indicates if the measurements are from the field.
        pcs_name: str
            Name of the PCS (Power Conversion System).
        bm_name: str
            Name of the Benchmark.
        """
        self._curves_manager = curves_manager
        self._producer = producer
        self._validations = validations
        self._is_field_measurements = is_field_measurements
        self._pcs_name = pcs_name
        self._bm_name = bm_name
        self._time_cct: float = None
        self._generators_imax: dict = {}
        self._disconnection_model: Disconnection_Model = None
        self._setpoint_variation: float = 0.0
        self._oc_name: str = None  # Operating Condition name

    def _get_log_title(self) -> str:
        """
        Generates a standardized title for log messages.

        Returns
        -------
        str
            The formatted log title including PCS, Benchmark, and Operating Condition names.
        """
        return f"{self._pcs_name}.{self._bm_name}.{self._oc_name}:"

    def _log_message(self, level: str, message: str) -> None:
        """
        Logs a message with the specified level and includes the standardized log title.

        Parameters
        ----------
        level: str
            The logging level (e.g., "info", "debug", "warning").
        message: str
            The message to be logged.
        """
        full_message = f"{self._get_log_title()} {message}"
        if level == "info":
            LOGGER.info(full_message)
        elif level == "debug":
            LOGGER.debug(full_message)
        elif level == "warning":
            LOGGER.warning(full_message)

    def _get_calculated_curves(self) -> dict:
        """
        Retrieves the calculated curves from the curves manager.

        Returns
        -------
        dict
            A dictionary of calculated curves.
        """
        return self._curves_manager.get_curves("calculated")

    def _get_reference_curves(self) -> dict:
        """
        Retrieves the reference curves from the curves manager.

        Returns
        -------
        dict
            A dictionary of reference curves.
        """
        return self._curves_manager.get_curves("reference")

    def _get_calculated_curve_by_name(self, name: str) -> pd.DataFrame:
        """
        Retrieves a specific calculated curve by its name.

        Parameters
        ----------
        name: str
            The name of the calculated curve to retrieve.

        Returns
        -------
        pd.DataFrame
            The DataFrame of the requested calculated curve, or an empty DataFrame if not found.
        """
        curves = self._get_calculated_curves()
        return curves.get(name, pd.DataFrame())

    def _get_reference_curve_by_name(self, name: str) -> pd.DataFrame:
        """
        Retrieves a specific reference curve by its name.

        Parameters
        ----------
        name: str
            The name of the reference curve to retrieve.

        Returns
        -------
        pd.DataFrame
            The DataFrame of the requested reference curve, or None if not found.
        """
        curves = self._get_reference_curves()
        return curves.get(name, None)

    def _get_exclusion_times(self) -> tuple[float, float, float, float]:
        """
        Retrieves exclusion times from the curves manager.

        Returns
        -------
        tuple[float, float, float, float]
            A tuple containing four float values representing exclusion times.
        """
        return self._curves_manager.get_exclusion_times()

    def _get_curves_by_windows(self, windows: str) -> tuple[pd.DataFrame, pd.DataFrame]:
        """
        Retrieves calculated and reference curves filtered by specified windows.

        Parameters
        ----------
        windows: str
            The window type to apply for filtering curves.

        Returns
        -------
        tuple[pd.DataFrame, pd.DataFrame]
            A tuple containing two DataFrames:
            (calculated_curves_in_window, reference_curves_in_window).
        """
        return self._curves_manager.get_curves_by_windows(windows)

    def set_oc_name(self, oc_name: str) -> None:
        """
        Sets the operating condition name for the validator.

        Parameters
        ----------
        oc_name: str
            The name of the operating condition.
        """
        self._oc_name = oc_name

    def has_validations(self) -> bool:
        """
        Checks if the validator has any defined validations.

        Returns
        -------
        bool
            True if validations are defined, False otherwise.
        """
        return False if not self._validations else True

    def get_sim_type(self) -> int:
        """
        Gets the type of simulation being validated.

        Returns
        -------
        int
            1 if it is an electrical performance for Synchronous Machine Model.
            2 if it is an electrical performance for Power Park Module Model.
            3 if it is a model validation.
        """
        return self._producer.get_sim_type()

    def is_defined_cct(self) -> bool:
        """
        Checks if 'time_cct' validation is defined in the list of validations.

        Returns
        -------
        bool
            True if 'time_cct' validation is defined, False otherwise.
        """
        return compliance_list.contains_key(["time_cct"], self._validations)

    def set_time_cct(self, time_cct: float) -> None:
        """
        Sets the maximum critical clearing time (CCT).

        Parameters
        ----------
        time_cct: float
            The maximum critical clearing time.
        """
        self._time_cct = time_cct

    def set_generators_imax(self, generators_imax: dict) -> None:
        """
        Sets the maximum continuous current for generators.

        Parameters
        ----------
        generators_imax: dict
            A dictionary where keys are generator names and values are their maximum
            continuous currents.
        """
        self._generators_imax = generators_imax

    def set_disconnection_model(self, disconnection_model: Disconnection_Model) -> None:
        """
        Sets the disconnection model, detailing equipment that can be disconnected during
        simulation.

        Parameters
        ----------
        disconnection_model: Disconnection_Model
            An object representing the disconnection model.
        """
        self._disconnection_model = disconnection_model

    def set_setpoint_variation(self, setpoint_variation: float) -> None:
        """
        Sets the setpoint variation value.

        Parameters
        ----------
        setpoint_variation: float
            The value of the setpoint variation.
        """
        self._setpoint_variation = setpoint_variation

    def get_generator_u_dim(self) -> float:
        """
        Gets the generator Udim (rated voltage).

        Returns
        -------
        float
            The generator's rated voltage (Udim).
        """
        return self._curves_manager.get_generator_u_dim()

    def complete_parameters(
        self,
        working_oc_dir: Path,
        jobs_output_dir: Path,
        event_params: dict,
        cfg_oc_name: str,
        oc_name: str,
    ) -> None:
        """
        Completes the validation parameters by retrieving necessary values from the curves manager.

        Parameters
        ----------
        working_oc_dir: Path
            The working directory for the operating condition.
        jobs_output_dir: Path
            The output directory for jobs.
        event_params: dict
            Parameters related to the event (e.g., 'duration_time').
        cfg_oc_name: str
            Composite name including PCS, Benchmark, and Operating Condition name.
        oc_name: str
            The specific operating condition name.
        """
        if self.is_defined_cct():
            time_cct_value = self._curves_manager.get_time_cct(
                working_oc_dir,
                jobs_output_dir,
                event_params["duration_time"],
                self._bm_name,
                oc_name,
            )
            self.set_time_cct(time_cct_value)
        self.set_generators_imax(self._curves_manager.get_generators_imax())
        self.set_disconnection_model(self._curves_manager.get_disconnection_model())
        self.set_setpoint_variation(self._curves_manager.get_setpoint_variation(cfg_oc_name))

    @abstractmethod
    def validate(
        self,
        oc_name: str,
        results_path: Path,
        sim_output_path: str,
        event_params: dict,
    ) -> dict:
        """
        Abstract method to validate the simulation results.
        This method must be implemented by concrete subclasses.

        Parameters
        ----------
        oc_name: str
            Operating condition name.
        results_path: Path
            Path where validation results will be stored.
        sim_output_path: str
            Path to the simulator's output.
        event_params: dict
            Event parameters relevant to the validation.

        Returns
        -------
        dict
            Dictionary containing the compliance results.
        """
        pass

    @abstractmethod
    def get_measurement_names(self) -> list:
        """
        Abstract method to get the list of required curve names for the validation.
        This method must be implemented by concrete subclasses.

        Returns
        -------
        list
            A list of strings, where each string is the name of a required curve.
        """
        pass<|MERGE_RESOLUTION|>--- conflicted
+++ resolved
@@ -15,11 +15,7 @@
 from dycov.curves.manager import CurvesManager
 from dycov.logging.logging import dycov_logging
 from dycov.model.parameters import Disconnection_Model
-<<<<<<< HEAD
-from dycov.validate.parameters import ValidationParameters
-=======
 from dycov.model.producer import Producer
->>>>>>> 23951ca2
 from dycov.validation import compliance_list
 
 LOGGER = dycov_logging.get_logger("Validator")
@@ -34,11 +30,7 @@
     def __init__(
         self,
         curves_manager: CurvesManager,
-<<<<<<< HEAD
-        parameters: ValidationParameters,
-=======
         producer: Producer,
->>>>>>> 23951ca2
         validations: list,
         is_field_measurements: bool,
         pcs_name: str,
