--- conflicted
+++ resolved
@@ -13,21 +13,14 @@
 [PCS_RTE-I6.GridVoltageDip]
 # Job name to apply in the JOBS file
 job_name = PCS I6 (Power Park Modules) - Grid Voltage Dip
-<<<<<<< HEAD
+# TSO model side (version using VariableImpendanceFault)
+# TSO_model = GridVWDisturbance_1Line_VariableImpedance
 # TSO model side (version using InfiniteBusFromTable)
-# TSO_model = GridVWDisturbance_1Line_InfBusFromTab
-# Omega model (version using InfiniteBusFromTable)
-# Omega_model = InfiniteBus
-# TSO model side (version using VariableImpendanceFault)
-TSO_model = GridVWDisturbance_1Line_VariableImpedance
+TSO_model = GridVWDisturbance_InfBusFromTab
 # Omega model (version using VariableImpendanceFault)
-Omega_model = SetPoint
-=======
-# TSO model side
-TSO_model = GridVWDisturbance_InfBusFromTab
-# Omega model
+# Omega_model = SetPoint
+# TSO model side (version using InfiniteBusFromTable)
 Omega_model = InfiniteBus
->>>>>>> d5838a02
 
 [PCS_RTE-I6.GridVoltageDip.Qzero]
 # Operating Condition LateX filename
