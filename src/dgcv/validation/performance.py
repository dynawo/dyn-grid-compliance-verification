#!/usr/bin/env python3
# -*- coding: utf-8 -*-
#
# (c) 2023/24 RTE
# Developed by Grupo AIA
#     marinjl@aia.es
#     omsg@aia.es
#     demiguelm@aia.es
#
from pathlib import Path

from lxml import etree

from dgcv.configuration.cfg import config
from dgcv.core.execution_parameters import Parameters
from dgcv.core.global_variables import (
    ELECTRIC_PERFORMANCE_PPM,
    ELECTRIC_PERFORMANCE_SM,
    MODEL_VALIDATION_PPM,
)
from dgcv.core.validator import Validator
from dgcv.curves.manager import CurvesManager
from dgcv.logging.logging import dgcv_logging
from dgcv.model.parameters import Stability
from dgcv.validation import common, compliance_list


GENERATOR_DISCONNECT_MSG = "GENERATOR : disconnecting"
LOAD_DISCONNECT_MSG = "LOAD : disconnecting"


def _check_compliance(
    results: dict,
    compliance_value: float,
    results_name: str,
    threshold: float,
    scale: float = 1.0,
):
    if results_name not in results:
        results[results_name] = compliance_value * scale
    else:
        dgcv_logging.get_logger("Validation").warning(
            f"Key '{results_name}' already exists in results"
        )
    if threshold is not None:
        results[results_name + "_check"] = results[results_name] < threshold
        results["compliance"] &= results[results_name + "_check"]


def _get_disconnection_list(timeline_file: Path, message: str) -> list:
    # Load timeline file
    try:
        timeline = etree.parse(timeline_file, etree.XMLParser(remove_blank_text=True))
    except (etree.XMLSyntaxError, OSError) as e:
        dgcv_logging.get_logger("Validation").error(
            f"Error parsing timeline file '{timeline_file}' in '_get_disconnection_list': {e}"
        )
        return []

    disconnection_list = []

    # Get the root element and namespace
    root = timeline.getroot()
    ns = etree.QName(root).namespace or ""

    # Look for element disconnection event
    for timeline_event in root.iter(f"{{{ns}}}event"):
        if timeline_event.get("message") == message:
            model_name = timeline_event.get("modelName")
            disconnection_list.append(model_name)
            dgcv_logging.get_logger("Validation").debug(
                f"Timeline disconnection. Model: {model_name}"
            )

    # Return the list of disconnected models
    return disconnection_list


<<<<<<< HEAD
def _check_timeline(timeline_file: Path, element_type: str) -> tuple[bool, list]:
    disconnection_list = (
        _get_disconnection_list(timeline_file, GENERATOR_DISCONNECT_MSG)
        if element_type == "gen"
        else _get_disconnection_list(timeline_file, LOAD_DISCONNECT_MSG)
    )

    return len(disconnection_list) > 0, disconnection_list


def _check_stabilization(
    variable: str, time_list: list, value_list: list, stable_time: float
) -> tuple[bool, int]:
    try:
        steady, first_steady_pos = common.is_stable(time_list, value_list, stable_time)
        if not steady:
            dgcv_logging.get_logger("Validation").warning(
                f"{variable} has not reached steady state"
            )
    except Exception as e:
        dgcv_logging.get_logger("Validation").error(
            f"Error checking stabilization for {variable}: {e}"
        )
        steady, first_steady_pos = False, -1
    return steady, first_steady_pos


def _update_theta_stabilization(
    stable_theta: bool,
    time_list: list,
    curve: list,
    stable_time: float,
    first_stable_pos_theta: int,
) -> tuple[bool, int]:
    stable_theta, gen_first_stable_pos_theta = _check_stabilization(
        "Theta", time_list, curve, stable_time
    )
    if gen_first_stable_pos_theta < first_stable_pos_theta:
        first_stable_pos_theta = gen_first_stable_pos_theta
    return stable_theta, first_stable_pos_theta


def _check_all_theta_stabilization(
    time_list: list, theta_curves: list, stable_time: float
) -> tuple[bool, int]:
    first_stable_pos_theta = len(time_list)
    stable_theta = True
    for theta_curve in theta_curves:
        stable_theta, first_stable_pos_theta = _update_theta_stabilization(
            stable_theta, time_list, theta_curve, stable_time, first_stable_pos_theta
        )
        if not stable_theta:
            dgcv_logging.get_logger("Validation").warning("Theta has not reached stabilization")
            break

    return stable_theta, first_stable_pos_theta


def _check_all_theta_pi(time_list: list, theta_curves: list) -> bool:
    pass_pi = True
    for theta_curve in theta_curves:
        pass_pi = common.theta_pi(time_list, theta_curve)
        if not pass_pi:
            dgcv_logging.get_logger("Validation").warning(
                "Theta has not met the success criterion"
            )
            break
    return pass_pi


def _check_theta_stability(curves: pd.DataFrame, stable_time: float) -> tuple[bool, int, bool]:
    time_list = list(curves["time"])
    theta_curves = [
        curves[curve_name].tolist()
        for curve_name in curves.keys()
        if curve_name.endswith("_InternalAngle")
    ]
    stable_theta, first_stable_pos_theta = _check_all_theta_stabilization(
        time_list, theta_curves, stable_time
    )
    pass_pi = _check_all_theta_pi(time_list, theta_curves)
    return stable_theta, first_stable_pos_theta, pass_pi


def _run_common_tests(
    curves: pd.DataFrame,
    stable_time: float,
    is_ppm: bool,
) -> tuple[bool, int, bool, int, bool, int, bool, int, bool]:
    bus_pdr_voltage = "BusPDR_BUS_Voltage"
    time_list = list(curves["time"])
    voltage_list = list(curves[bus_pdr_voltage])
    active_power_list = list(curves["BusPDR_BUS_ActivePower"])
    reactive_power_list = list(curves["BusPDR_BUS_ReactivePower"])

    steady_v, first_steady_pos_v = _check_stabilization("V", time_list, voltage_list, stable_time)
    steady_p, first_steady_pos_p = _check_stabilization(
        "P", time_list, active_power_list, stable_time
    )
    steady_q, first_steady_pos_q = _check_stabilization(
        "Q", time_list, reactive_power_list, stable_time
    )

    stable_theta, first_stable_pos_theta, pass_pi = (False, 0, False)
    if not is_ppm:
        stable_theta, first_stable_pos_theta, pass_pi = _check_theta_stability(curves, stable_time)

    return (
        steady_p,
        first_steady_pos_p,
        steady_q,
        first_steady_pos_q,
        steady_v,
        first_steady_pos_v,
        stable_theta,
        first_stable_pos_theta,
        pass_pi,
    )


def _get_generator_static_diff(generator_id, curves):
    magnitude_controlled_by_avr = f"{generator_id}_GEN_MagnitudeControlledByAVRPu"
    avr_setpoint = f"{generator_id}_GEN_AVRSetpointPu"
    return common.get_static_diff(
        list(curves[magnitude_controlled_by_avr]),
        list(curves[avr_setpoint]),
    )


def _add_static_diff(compliance_values, curves):
    max_static_diff = 0
    filtered_curves = curves.filter(regex="_GEN_MagnitudeControlledByAVRPu$").columns
    for curve_name in filtered_curves:
        generator_id = curve_name.replace("_GEN_MagnitudeControlledByAVRPu", "")
        static_diff = _get_generator_static_diff(generator_id, curves)
        if max_static_diff < static_diff:
            max_static_diff = static_diff
    compliance_values["static_diff"] = max_static_diff


def _add_time_5u(compliance_values, curves, t_event_start, bus_pdr_voltage):
    compliance_values["time_5u"] = common.get_txu_relative(
        0.05,
        list(curves["time"]),
        list(curves[bus_pdr_voltage]),
        t_event_start,
    )


def _add_time_10u(compliance_values, curves, t_event_start, bus_pdr_voltage):
    compliance_values["time_10u"] = common.get_txu_relative(
        0.10,
        list(curves["time"]),
        list(curves[bus_pdr_voltage]),
        t_event_start,
    )


def _add_time_5p(compliance_values, curves, t_event_start):
    compliance_values["time_5p"] = common.get_txp(
        0.05,
        list(curves["time"]),
        list(curves["BusPDR_BUS_ActivePower"]),
        t_event_start,
    )


def _add_time_10p(compliance_values, curves, t_event_start):
    compliance_values["time_10p"] = common.get_txp(
        0.1,
        list(curves["time"]),
        list(curves["BusPDR_BUS_ActivePower"]),
        t_event_start,
    )


def _add_time_85u(compliance_values, curves, t_event_start, bus_pdr_voltage):
    compliance_values["time_85u"] = common.get_txu(
        0.85,
        list(curves["time"]),
        list(curves[bus_pdr_voltage]),
        t_event_start,
    )


def _add_time_10pfloor(compliance_values, curves, t_event_start):
    compliance_values["time_10pfloor"] = common.get_txpfloor(
        0.1,
        list(curves["time"]),
        list(curves["BusPDR_BUS_ActivePower"]),
        t_event_start,
    )


def _add_time_10pfloor_clear(compliance_values, curves, t_event_start):
    compliance_values["time_10pfloor"] = common.get_txpfloor(
        0.1,
        list(curves["time"]),
        list(curves["BusPDR_BUS_ActivePower"]),
        t_event_start,
    )


def _get_avr_setpoint_curves(curves):
    filtered_curves = curves.filter(regex="_GEN_AVRSetpointPu$").columns
    return [curves[avr_setpoint].tolist() for avr_setpoint in filtered_curves]


def _check_avr_5(curves, t_event_start):
    time_curve = list(curves["time"])
    filtered_curves = curves.filter(regex="_GEN_MagnitudeControlledByAVRPu$").columns
    for magnitude_controlled_by_avr in filtered_curves:
        magnitude_controlled_by_avr_curve = list(curves[magnitude_controlled_by_avr])
        avr_setpoint = magnitude_controlled_by_avr.replace(
            "_GEN_MagnitudeControlledByAVRPu", "_GEN_AVRSetpointPu"
        )
        avr_setpoint_curve = list(curves[avr_setpoint])
        AVR_5_check, AVR_5_error_time = common.get_AVR_x(
            time_curve,
            magnitude_controlled_by_avr_curve,
            avr_setpoint_curve,
            t_event_start,
        )
        if not AVR_5_check:
            return AVR_5_check, AVR_5_error_time

    return True, -1


def _add_avr_5(compliance_values, curves, t_event_start):
    AVR_5_check, AVR_5_error_time = _check_avr_5(curves, t_event_start)
    compliance_values["AVR_5_check"] = AVR_5_check
    compliance_values["AVR_5"] = AVR_5_error_time
    compliance_values["AVR_5_crvs"] = _get_avr_setpoint_curves(curves)


def _check_freq_1(curves):
    filtered_curves = curves.filter(regex="_GEN_NetworkFrequencyPu$").columns
    for curve_name in filtered_curves:
        check_freq1, error_time_freq1 = common.check_frequency(
            1 / 50,
            list(curves[curve_name]),
            list(curves["time"]),
        )
        if not check_freq1:
            return check_freq1, error_time_freq1

    return True, -1


def _add_freq_1(compliance_values, curves):
    check_freq1, error_time_freq1 = _check_freq_1(curves)
    compliance_values["check_freq1"] = check_freq1
    compliance_values["time_freq1"] = error_time_freq1


=======
>>>>>>> 08f16524
class PerformanceValidator(Validator):
    """
    PerformanceValidator is responsible for validating the performance of electric models
    based on various compliance criteria. It checks for stabilization, disconnections,
    and other performance metrics using the provided simulation data.

    Attributes:
        parameters (Parameters): Execution parameters for the validation.
        stable_time (float): Time duration to check for stability.
        validations (list): List of validations to be performed.
        is_field_measurements (bool): Flag indicating if field measurements are used.

    Methods:
        validate(oc_name, working_path, sim_output_path, event_params, fs):
            Validates the performance based on the provided parameters and simulation data.
        get_measurement_names():
            Returns the list of required curves for the validation.
    """

    def __init__(
        self,
        curves_manager: CurvesManager,
        parameters: Parameters,
        stable_time: float,
        validations: list,
        is_field_measurements: bool,
    ):
        super().__init__(curves_manager, validations, is_field_measurements)
        self._producer = parameters.get_producer()
        self._stable_time = stable_time

<<<<<<< HEAD
    def _get_generator_imax_reac(self, curves, curve_name):
        generator_id = curve_name.replace("_GEN_InjectedCurrent", "")
        injected_current = generator_id + "_GEN_" + "InjectedCurrent"
        injected_active_current = generator_id + "_GEN_" + "InjectedActiveCurrent"

        return common.check_generator_imax(
            self._generators_imax[generator_id],
            list(curves["time"]),
            list(curves[injected_current]),
            list(curves[injected_active_current]),
        )

    def __add_imax_reac(self, compliance_values, curves):
        imax_reac = -1
        imax_reac_check = True
        filtered_curves = curves.filter(regex="_GEN_InjectedCurrent$").columns
        for curve_name in filtered_curves:
            imax_gen_reac, imax_gen_reac_check = self._get_generator_imax_reac(curves, curve_name)
            if not imax_gen_reac_check:
                if imax_reac_check:
                    imax_reac = imax_gen_reac
                    imax_reac_check = imax_gen_reac_check
                elif imax_gen_reac < imax_reac:
                    imax_reac = imax_gen_reac
        compliance_values["imax_reac"] = imax_reac
        compliance_values["imax_reac_check"] = imax_reac_check

    def __calculate(
=======
    def __run_common_tests(
>>>>>>> 08f16524
        self,
        stable_time: float,
        is_ppm: bool,
    ) -> tuple[bool, int, bool, int, bool, int, bool, int, bool]:
        bus_pdr_voltage = "BusPDR" + "_BUS_" + "Voltage"
        # Run stabilization test
        steady_v, first_steady_pos_v = common.is_stable(
            list(self._get_calculated_curve_by_name("time")),
            list(self._get_calculated_curve_by_name(bus_pdr_voltage)),
            stable_time,
        )

<<<<<<< HEAD
        static_diff_check = compliance_list.contains_key(["static_diff"], self._validations)
        time_5u_check = compliance_list.contains_key(["time_5U"], self._validations)
        time_10u_check = compliance_list.contains_key(["time_10U"], self._validations)
        time_5p_check = compliance_list.contains_key(
            ["time_5P", "time_5P_85U", "time_5P_clear"], self._validations
        )
        time_10p_check = compliance_list.contains_key(
            ["time_10P", "time_10P_85U", "time_10P_clear"], self._validations
        )
        time_5p_85u_check = compliance_list.contains_key(
            ["time_5P_85U", "time_10P_85U"], self._validations
        )
        time_10pfloor_85u_check = compliance_list.contains_key(
            ["time_10Pfloor_85U"], self._validations
        )
        time_10pfloor_clear_check = compliance_list.contains_key(
            ["time_10Pfloor_clear"], self._validations
        )
        imax_reac_check = compliance_list.contains_key(["imax_reac"], self._validations)
        avr_5_check = compliance_list.contains_key(["AVR_5"], self._validations)
        freq_1_check = compliance_list.contains_key(["freq_1"], self._validations)

        if static_diff_check:
            _add_static_diff(compliance_values, curves)

        bus_pdr_voltage = "BusPDR_BUS_Voltage"
        compliance_values["is_invalid_test"] = common.is_invalid_test(
            list(curves["time"]),
            list(curves[bus_pdr_voltage]),
            list(curves["BusPDR_BUS_ActivePower"]),
            list(curves["BusPDR_BUS_ReactivePower"]),
            t_event_start,
        )

        if time_5u_check:
            _add_time_5u(compliance_values, curves, t_event_start, bus_pdr_voltage)

        if time_10u_check:
            _add_time_10u(compliance_values, curves, t_event_start, bus_pdr_voltage)

        if time_5p_check:
            _add_time_5p(compliance_values, curves, t_event_start)

        if time_10p_check:
            _add_time_10p(compliance_values, curves, t_event_start)

        if time_5p_85u_check:
            _add_time_85u(compliance_values, curves, t_event_start, bus_pdr_voltage)

        if time_10pfloor_85u_check:
            _add_time_85u(compliance_values, curves, t_event_start, bus_pdr_voltage)
            _add_time_10pfloor(compliance_values, curves, t_event_start)

        if time_10pfloor_clear_check:
            _add_time_10pfloor_clear(compliance_values, curves, t_event_start)

        if imax_reac_check:
            self.__add_imax_reac(compliance_values, curves)

        if avr_5_check:
            _add_avr_5(compliance_values, curves, t_event_start)

        if freq_1_check:
            _add_freq_1(compliance_values, curves)

=======
        steady_p, first_steady_pos_p = common.is_stable(
            list(self._get_calculated_curve_by_name("time")),
            list(self._get_calculated_curve_by_name("BusPDR_BUS_ActivePower")),
            stable_time,
        )

        steady_q, first_steady_pos_q = common.is_stable(
            list(self._get_calculated_curve_by_name("time")),
            list(self._get_calculated_curve_by_name("BusPDR_BUS_ReactivePower")),
            stable_time,
        )

        if not is_ppm:
            stable_theta = True
            first_stable_pos_theta = len(self._get_calculated_curve_by_name("time"))
            pass_pi = True
            for key in self._get_calculated_curves().keys():
                if not key.endswith("_InternalAngle"):
                    continue

                gen_stable_theta, gen_first_stable_pos_theta = common.is_stable(
                    list(self._get_calculated_curve_by_name("time")),
                    list(self._get_calculated_curve_by_name(key)),
                    stable_time,
                )

                # Check +- Pi
                gen_pass_pi = common.theta_pi(
                    list(self._get_calculated_curve_by_name("time")),
                    list(self._get_calculated_curve_by_name(key)),
                )
                stable_theta &= gen_stable_theta
                if gen_first_stable_pos_theta < first_stable_pos_theta:
                    first_stable_pos_theta = gen_first_stable_pos_theta
                pass_pi &= gen_pass_pi

            if not stable_theta:
                dgcv_logging.get_logger("Validation").warning(
                    "Theta has not reached stabilization"
                )
            if not pass_pi:
                dgcv_logging.get_logger("Validation").warning(
                    "Theta has not met the success criterion"
                )
        else:
            stable_theta = False
            first_stable_pos_theta = 0
            pass_pi = False

        if not steady_p:
            dgcv_logging.get_logger("Validation").warning("P has not reached steady state")
        if not steady_q:
            dgcv_logging.get_logger("Validation").warning("Q has not reached steady state")
        if not steady_v:
            dgcv_logging.get_logger("Validation").warning("V has not reached steady state")

        return (
            steady_p,
            first_steady_pos_p,
            steady_q,
            first_steady_pos_q,
            steady_v,
            first_steady_pos_v,
            stable_theta,
            first_stable_pos_theta,
            pass_pi,
        )

    def __calculate_simple_times(
        self,
        compliance_values: dict,
        t_event_start: float,
    ):
        bus_pdr_voltage = "BusPDR" + "_BUS_" + "Voltage"
        if compliance_list.contains_key(["time_5U"], self._validations):
            compliance_values["time_5u"] = common.get_txu_relative(
                0.05,
                list(self._get_calculated_curve_by_name("time")),
                list(self._get_calculated_curve_by_name(bus_pdr_voltage)),
                t_event_start,
            )

        if compliance_list.contains_key(["time_10U"], self._validations):
            compliance_values["time_10u"] = common.get_txu_relative(
                0.10,
                list(self._get_calculated_curve_by_name("time")),
                list(self._get_calculated_curve_by_name(bus_pdr_voltage)),
                t_event_start,
            )

        if compliance_list.contains_key(["time_10Pfloor_clear"], self._validations):
            compliance_values["time_10pfloor"] = common.get_txpfloor(
                0.1,
                list(self._get_calculated_curve_by_name("time")),
                list(self._get_calculated_curve_by_name("BusPDR_BUS_ActivePower")),
                t_event_start,
            )

    def __calculate_composed_times(
        self,
        compliance_values: dict,
        t_event_start: float,
    ) -> dict:
        bus_pdr_voltage = "BusPDR" + "_BUS_" + "Voltage"
        if compliance_list.contains_key(
            ["time_5P", "time_5P_85U", "time_5P_clear"], self._validations
        ):
            compliance_values["time_5p"] = common.get_txp(
                0.05,
                list(self._get_calculated_curve_by_name("time")),
                list(self._get_calculated_curve_by_name("BusPDR_BUS_ActivePower")),
                t_event_start,
            )

        if compliance_list.contains_key(
            ["time_10P", "time_10P_85U", "time_10P_clear"], self._validations
        ):
            compliance_values["time_10p"] = common.get_txp(
                0.1,
                list(self._get_calculated_curve_by_name("time")),
                list(self._get_calculated_curve_by_name("BusPDR_BUS_ActivePower")),
                t_event_start,
            )

        if compliance_list.contains_key(["time_5P_85U", "time_10P_85U"], self._validations):
            compliance_values["time_85u"] = common.get_txu(
                0.85,
                list(self._get_calculated_curve_by_name("time")),
                list(self._get_calculated_curve_by_name(bus_pdr_voltage)),
                t_event_start,
            )

        if compliance_list.contains_key(["time_10Pfloor_85U"], self._validations):
            compliance_values["time_85u"] = common.get_txu(
                0.85,
                list(self._get_calculated_curve_by_name("time")),
                list(self._get_calculated_curve_by_name(bus_pdr_voltage)),
                t_event_start,
            )
            compliance_values["time_10pfloor"] = common.get_txpfloor(
                0.1,
                list(self._get_calculated_curve_by_name("time")),
                list(self._get_calculated_curve_by_name("BusPDR_BUS_ActivePower")),
                t_event_start,
            )

    def __calculate_times(
        self,
        compliance_values: dict,
        t_event_start: float,
    ):
        self.__calculate_simple_times(compliance_values, t_event_start)
        self.__calculate_composed_times(compliance_values, t_event_start)

    def __calculate_avr(
        self,
        compliance_values: dict,
        t_event_start: float,
    ):
        if compliance_list.contains_key(["AVR_5"], self._validations):
            AVR_5_crv = list()
            AVR_5_check = True
            AVR_5 = -1
            filter_col = [
                col
                for col in self._get_calculated_curves()
                if col.endswith("_GEN_MagnitudeControlledByAVRPu")
            ]
            for curve_name in filter_col:
                generator_id = curve_name.replace("_GEN_MagnitudeControlledByAVRPu", "")
                magnitude_controlled_by_avr = generator_id + "_GEN_" + "MagnitudeControlledByAVRPu"
                avr_setpoint = generator_id + "_GEN_" + "AVRSetpointPu"
                gen_AVR_5_check, gen_AVR_5 = common.get_AVR_x(
                    list(self._get_calculated_curve_by_name("time")),
                    list(self._get_calculated_curve_by_name(magnitude_controlled_by_avr)),
                    list(self._get_calculated_curve_by_name(avr_setpoint)),
                    t_event_start,
                )
                AVR_5_crv.append(list(self._get_calculated_curve_by_name(avr_setpoint)))
                AVR_5_check &= gen_AVR_5_check
                if gen_AVR_5 != -1:
                    AVR_5 = gen_AVR_5
            compliance_values["AVR_5_check"] = AVR_5_check
            compliance_values["AVR_5"] = AVR_5
            compliance_values["AVR_5_crvs"] = AVR_5_crv

    def __calculate_frequency(
        self,
        compliance_values: dict,
    ):
        if compliance_list.contains_key(["freq_1"], self._validations):
            check_freq1 = True
            time_freq1 = -1
            f_nom = config.get_float("Global", "f_nom", 50.0)
            filter_col = [
                col
                for col in self._get_calculated_curves()
                if col.endswith("_GEN_NetworkFrequencyPu")
            ]
            for curve_name in filter_col:
                gen_check_freq1, gen_time_freq1 = common.check_frequency(
                    1 / f_nom,
                    list(self._get_calculated_curve_by_name(curve_name)),
                    list(self._get_calculated_curve_by_name("time")),
                )
                check_freq1 &= gen_check_freq1
                if gen_time_freq1 != -1:
                    time_freq1 = gen_time_freq1
            compliance_values["check_freq1"] = check_freq1
            compliance_values["time_freq1"] = time_freq1

    def __calculate_others(
        self,
        compliance_values: dict,
        t_event_start: float,
    ):
        bus_pdr_voltage = "BusPDR" + "_BUS_" + "Voltage"
        compliance_values["is_invalid_test"] = common.is_invalid_test(
            list(self._get_calculated_curve_by_name("time")),
            list(self._get_calculated_curve_by_name(bus_pdr_voltage)),
            list(self._get_calculated_curve_by_name("BusPDR_BUS_ActivePower")),
            list(self._get_calculated_curve_by_name("BusPDR_BUS_ReactivePower")),
            t_event_start,
        )

        if compliance_list.contains_key(["static_diff"], self._validations):
            max_static_diff = 0
            filter_col = [
                col
                for col in self._get_calculated_curves()
                if col.endswith("_GEN_MagnitudeControlledByAVRPu")
            ]
            for curve_name in filter_col:
                generator_id = curve_name.replace("_GEN_MagnitudeControlledByAVRPu", "")
                magnitude_controlled_by_avr = generator_id + "_GEN_" + "MagnitudeControlledByAVRPu"
                avr_setpoint = generator_id + "_GEN_" + "AVRSetpointPu"

                static_diff = common.get_static_diff(
                    list(self._get_calculated_curve_by_name(magnitude_controlled_by_avr)),
                    list(self._get_calculated_curve_by_name(avr_setpoint)),
                )
                if max_static_diff < static_diff:
                    max_static_diff = static_diff
            compliance_values["static_diff"] = max_static_diff

        if compliance_list.contains_key(["imax_reac"], self._validations):
            imax_reac = -1
            imax_reac_check = True
            filter_col = [
                col
                for col in self._get_calculated_curves()
                if col.endswith("_GEN_InjectedCurrent")
            ]
            for curve_name in filter_col:
                generator_id = curve_name.replace("_GEN_InjectedCurrent", "")
                injected_current = generator_id + "_GEN_" + "InjectedCurrent"
                injected_active_current = generator_id + "_GEN_" + "InjectedActiveCurrent"

                imax_gen_reac, imax_gen_reac_check = common.check_generator_imax(
                    self._generators_imax[generator_id],
                    list(self._get_calculated_curve_by_name("time")),
                    list(self._get_calculated_curve_by_name(injected_current)),
                    list(self._get_calculated_curve_by_name(injected_active_current)),
                )
                if not imax_gen_reac_check:
                    if imax_reac_check:
                        imax_reac = imax_gen_reac
                        imax_reac_check = imax_gen_reac_check
                    elif imax_gen_reac < imax_reac:
                        imax_reac = imax_gen_reac
            compliance_values["imax_reac"] = imax_reac
            compliance_values["imax_reac_check"] = imax_reac_check

    def __calculate(
        self,
        t_event_start: float,
    ) -> dict:
        compliance_values = {}

        self.__calculate_times(compliance_values, t_event_start)
        self.__calculate_avr(compliance_values, t_event_start)
        self.__calculate_frequency(compliance_values)
        self.__calculate_others(compliance_values, t_event_start)

>>>>>>> 08f16524
        return compliance_values

    def __create_results(
        self,
        t_event_start: float,
        compliance_values: dict,
<<<<<<< HEAD
    ):
        results = self._initialize_results(t_event_start, compliance_values)
        self._check_static_diff(results, compliance_values)
        self._check_time_compliance(results, compliance_values, t_event_start, t_event_end)
        self._check_stabilization(results, is_stable, is_ppm)
        self._check_disconnections(results, simulation_path, has_dynamic_model)
        self._check_imax_reac(results, compliance_values)
        self._check_avr_5(results, compliance_values)
        self._check_freq_1(results, compliance_values)
        return results

    def _initialize_results(self, t_event_start: float, compliance_values: dict) -> dict:
=======
    ) -> dict:
>>>>>>> 08f16524
        results = {
            "sim_t_event_start": t_event_start,
            "compliance": True,
            "is_invalid_test": compliance_values["is_invalid_test"],
        }
        if self._time_cct is not None:
            results["time_cct"] = self._time_cct
        return results

<<<<<<< HEAD
    def _check_static_diff(self, results: dict, compliance_values: dict):
        if compliance_list.contains_key(["static_diff"], self._validations):
            _check_compliance(
                results,
                compliance_values["static_diff"],
                "static_diff",
                0.2,
                100,
            )

    def _check_imax_reac(self, results: dict, compliance_values: dict):
        if compliance_list.contains_key(["imax_reac"], self._validations):
            results["imax_reac"] = compliance_values["imax_reac"]
            results["imax_reac_check"] = compliance_values["imax_reac_check"]
            results["compliance"] &= results["imax_reac_check"]

    def _check_time_compliance(
        self, results: dict, compliance_values: dict, t_event_start: float, t_event_end: float
=======
        return results

    def __check_simple_times(
        self,
        results: dict,
        t_event_start: float,
        t_event_end: float,
        compliance_values: dict,
>>>>>>> 08f16524
    ):
        if compliance_list.contains_key(["time_5U"], self._validations):
            _check_compliance(
                results,
                compliance_values["time_5u"],
                "time_5U",
                10.0,
            )

        if compliance_list.contains_key(["time_10U"], self._validations):
            _check_compliance(
                results,
                compliance_values["time_10u"],
                "time_10U",
                5.0,
            )

        if compliance_list.contains_key(["time_5P"], self._validations):
            _check_compliance(
                results,
                compliance_values["time_5p"],
                "time_5P",
                10.0,
            )

        if compliance_list.contains_key(["time_10P"], self._validations):
            _check_compliance(
                results,
                compliance_values["time_10p"],
                "time_10P",
                5.0,
            )

        if compliance_list.contains_key(["time_5P_clear"], self._validations):
            results["t_event_start"] = t_event_end
            _check_compliance(
                results,
                compliance_values["time_5p"] - (t_event_end - t_event_start),
                "time_5P_clear",
                10.0,
            )

        if compliance_list.contains_key(["time_10P_clear"], self._validations):
            results["t_event_start"] = t_event_end
            _check_compliance(
                results,
                compliance_values["time_10p"] - (t_event_end - t_event_start),
                "time_10P_clear",
                5.0,
            )

<<<<<<< HEAD
=======
    def __check_composed_times(
        self,
        results: dict,
        t_event_start: float,
        t_event_end: float,
        compliance_values: dict,
    ):
        if compliance_list.contains_key(["time_5P_85U"], self._validations):
            results["time_85U"] = compliance_values["time_85u"]
            _check_compliance(
                results,
                compliance_values["time_5p"] - compliance_values["time_85u"],
                "time_5P_85U",
                10.0,
            )

        if compliance_list.contains_key(["time_10P_85U"], self._validations):
            results["time_85U"] = compliance_values["time_85u"]
            results["time_10P"] = compliance_values["time_10p"]
            _check_compliance(
                results,
                compliance_values["time_10p"] - compliance_values["time_85u"],
                "time_10P_85U",
                5.0,
            )

>>>>>>> 08f16524
        if compliance_list.contains_key(["time_10Pfloor_85U"], self._validations):
            results["time_85U"] = compliance_values["time_85u"]
            results["time_10Pfloor"] = compliance_values["time_10pfloor"]
            _check_compliance(
                results,
                compliance_values["time_10pfloor"] - compliance_values["time_85u"],
                "time_10Pfloor_85U",
                2.0,
            )

        if compliance_list.contains_key(["time_10Pfloor_clear"], self._validations):
            results["time_10Pfloor"] = compliance_values["time_10pfloor"]
            results["t_event_start"] = t_event_end
            _check_compliance(
                results,
                compliance_values["time_10pfloor"] - (t_event_end - t_event_start),
                "time_10Pfloor_clear",
                2.0,
            )

        if compliance_list.contains_key(["time_85U_10P"], self._validations):
            results["time_85U"] = compliance_values["time_85u"]
            results["time_10P"] = compliance_values["time_10p"]
            _check_compliance(
                results,
                compliance_values["time_10p"] - compliance_values["time_85u"],
                "time_85U_10P",
                5.0,
            )
<<<<<<< HEAD

    def _check_stabilization(self, results: dict, is_stable: Stability, is_ppm: bool):
        if compliance_list.contains_key(["stabilized"], self._validations):
            if not is_ppm:
                stabilized = (
                    is_stable.p
                    and is_stable.q
                    and is_stable.v
                    and is_stable.theta
                    and is_stable.pi
                )
            else:
                stabilized = is_stable.p and is_stable.q and is_stable.v

            results["stabilized"] = stabilized
            results["compliance"] &= stabilized

    def _check_disconnections(self, results: dict, simulation_path: Path, has_dynamic_model: bool):
=======

    def __check_times(
        self,
        results: dict,
        t_event_start: float,
        t_event_end: float,
        compliance_values: dict,
    ):
        self.__check_simple_times(results, t_event_start, t_event_end, compliance_values)
        self.__check_composed_times(results, t_event_start, t_event_end, compliance_values)

    def __check_diconnections(
        self,
        results: dict,
        simulation_path: Path,
        has_dynamic_model: bool,
    ):
>>>>>>> 08f16524
        if (
            compliance_list.contains_key(["no_disconnection_gen"], self._validations)
            and has_dynamic_model
        ):
            results["no_disconnection_gen"], disconnection_list = _check_timeline(
                simulation_path / "timeLine/timeline.xml", "gen"
            )
            if not results["no_disconnection_gen"]:
                if self._disconnection_model.gen_intline is None:
                    gen_intline_id = "Empty"
                else:
                    gen_intline_id = self._disconnection_model.gen_intline.id
                disconneted_xfmr = list(
                    set(self._disconnection_model.stepup_xfmrs) & set(disconnection_list)
                )
                if len(disconneted_xfmr) == 0 and gen_intline_id not in disconnection_list:
                    results["no_disconnection_gen"] = True

            results["compliance"] &= results["no_disconnection_gen"]

        if (
            compliance_list.contains_key(["no_disconnection_load"], self._validations)
            and has_dynamic_model
        ):
            results["no_disconnection_load"], disconnection_list = _check_timeline(
                simulation_path / "timeLine/timeline.xml", "load"
            )

            if not results["no_disconnection_load"]:
                if self._disconnection_model.auxload_xfmr is None:
                    auxload_xfmr_id = "Empty"
                else:
                    auxload_xfmr_id = self._disconnection_model.auxload_xfmr.id
                if (
                    self._disconnection_model.auxload.id not in disconnection_list
                    and auxload_xfmr_id not in disconnection_list
                ):
                    results["no_disconnection_load"] = True
            results["compliance"] &= results["no_disconnection_load"]

<<<<<<< HEAD
    def _check_avr_5(self, results: dict, compliance_values: dict):
=======
    def __check_others(
        self,
        results: dict,
        is_stable: Stability,
        is_ppm: bool,
        compliance_values: dict,
    ):
        if compliance_list.contains_key(["static_diff"], self._validations):
            _check_compliance(
                results,
                compliance_values["static_diff"],
                "static_diff",
                0.2,
                100,
            )

        if compliance_list.contains_key(["stabilized"], self._validations):
            if not is_ppm:
                stabilized = (
                    is_stable.p
                    and is_stable.q
                    and is_stable.v
                    and is_stable.theta
                    and is_stable.pi
                )
            else:
                stabilized = is_stable.p and is_stable.q and is_stable.v

            results["stabilized"] = stabilized
            results["compliance"] &= stabilized

        if compliance_list.contains_key(["imax_reac"], self._validations):
            results["imax_reac"] = compliance_values["imax_reac"]
            results["imax_reac_check"] = compliance_values["imax_reac_check"]
            results["compliance"] &= results["imax_reac_check"]

>>>>>>> 08f16524
        if compliance_list.contains_key(["AVR_5"], self._validations):
            results["AVR_5_check"] = compliance_values["AVR_5_check"]
            results["AVR_5"] = compliance_values["AVR_5"]
            results["AVR_5_crvs"] = compliance_values["AVR_5_crvs"]

<<<<<<< HEAD
    def _check_freq_1(self, results: dict, compliance_values: dict):
=======
>>>>>>> 08f16524
        if compliance_list.contains_key(["freq_1"], self._validations):
            results["freq1"] = compliance_values["time_freq1"]
            results["freq1_check"] = compliance_values["check_freq1"]
            results["compliance"] &= results["freq1_check"]

<<<<<<< HEAD
=======
    def __check(
        self,
        simulation_path: Path,
        has_dynamic_model: bool,
        is_stable: Stability,
        t_event_start: float,
        t_event_end: float,
        is_ppm: bool,
        compliance_values: dict,
    ):
        results = self.__create_results(t_event_start, compliance_values)

        self.__check_times(results, t_event_start, t_event_end, compliance_values)
        self.__check_diconnections(results, simulation_path, has_dynamic_model)
        self.__check_others(results, is_stable, is_ppm, compliance_values)

        return results

>>>>>>> 08f16524
    def validate(
        self,
        oc_name: str,
        working_path: Path,
        sim_output_path: str,
        event_params: dict,
        fs: float,
    ) -> dict:
        """Electric Performance Verification.

        Parameters
        ----------
        oc_name: str
            Operating condition name (Not used in this validator).
        working_path: Path
            Working path.
        sim_output_path: str
            Simulator output path.
        event_params: dict
            Event parameters
        fs: float
            Frequency sampling (Not used in this validator).

        Returns
        -------
        dict
            Compliance results
        """
        # Validations common to all Pcs
        (
            steady_p,
            first_steady_pos_p,
            steady_q,
            first_steady_pos_q,
            steady_v,
            first_steady_pos_v,
            stable_theta,
            first_stable_pos_theta,
            pass_pi,
        ) = self.__run_common_tests(
            self._stable_time,
            self.get_sim_type() == ELECTRIC_PERFORMANCE_PPM
            or self.get_sim_type() == MODEL_VALIDATION_PPM,
        )

        t_event = event_params["start_time"]
        # Calculation of the time limit for clearing faults
        time_clear = event_params["start_time"] + event_params["duration_time"]

        # Check operational point validations
        validation_values = self.__calculate(
            t_event,
        )

        results = self.__check(
            working_path / sim_output_path,
            self._producer.is_dynawo_model(),
            Stability(steady_p, steady_q, steady_v, stable_theta, pass_pi),
            t_event,
            time_clear,
            self.get_sim_type() == ELECTRIC_PERFORMANCE_PPM
            or self.get_sim_type() == MODEL_VALIDATION_PPM,
            validation_values,
        )

        if self.get_sim_type() == ELECTRIC_PERFORMANCE_SM:
            results["first_steady_pos"] = max(
                [
                    first_stable_pos_theta,
                    first_steady_pos_p,
                    first_steady_pos_q,
                    first_steady_pos_v,
                ]
            )
        else:
            results["first_steady_pos"] = max(
                [first_steady_pos_p, first_steady_pos_q, first_steady_pos_v]
            )

        results["curves"] = self._get_calculated_curves()
        if not self._get_reference_curves().empty:
            results["reference_curves"] = self._get_reference_curves()

        return results

    def get_measurement_names(self) -> list:
        """Get the list of required curves for the validation

        Returns
        -------
        list
            Required curves for the validation
        """
        return [
            "BusPDR_BUS_ActivePower",
            "BusPDR_BUS_ReactivePower",
            "BusPDR_BUS_Voltage",
        ]<|MERGE_RESOLUTION|>--- conflicted
+++ resolved
@@ -25,10 +25,6 @@
 from dgcv.validation import common, compliance_list
 
 
-GENERATOR_DISCONNECT_MSG = "GENERATOR : disconnecting"
-LOAD_DISCONNECT_MSG = "LOAD : disconnecting"
-
-
 def _check_compliance(
     results: dict,
     compliance_value: float,
@@ -36,324 +32,39 @@
     threshold: float,
     scale: float = 1.0,
 ):
-    if results_name not in results:
-        results[results_name] = compliance_value * scale
-    else:
-        dgcv_logging.get_logger("Validation").warning(
-            f"Key '{results_name}' already exists in results"
-        )
+    results[results_name] = compliance_value * scale
     if threshold is not None:
         results[results_name + "_check"] = results[results_name] < threshold
         results["compliance"] &= results[results_name + "_check"]
 
 
-def _get_disconnection_list(timeline_file: Path, message: str) -> list:
+def _check_timeline(timeline_file: Path, element_type: str) -> tuple[bool, list]:
+    no_error = True
     # Load timeline file
-    try:
-        timeline = etree.parse(timeline_file, etree.XMLParser(remove_blank_text=True))
-    except (etree.XMLSyntaxError, OSError) as e:
-        dgcv_logging.get_logger("Validation").error(
-            f"Error parsing timeline file '{timeline_file}' in '_get_disconnection_list': {e}"
-        )
-        return []
-
+    timeline = etree.parse(timeline_file, etree.XMLParser(remove_blank_text=True))
+
+    # Look for generator disconnection event
+    root = timeline.getroot()
+    ns = etree.QName(root).namespace
     disconnection_list = []
-
-    # Get the root element and namespace
-    root = timeline.getroot()
-    ns = etree.QName(root).namespace or ""
-
-    # Look for element disconnection event
-    for timeline_event in root.iter(f"{{{ns}}}event"):
-        if timeline_event.get("message") == message:
-            model_name = timeline_event.get("modelName")
-            disconnection_list.append(model_name)
+    for timeline_event in root.iter("{%s}event" % ns):
+        if timeline_event.get("message") == "GENERATOR : disconnecting" and element_type == "gen":
+            no_error = False
+            disconnection_list.append(timeline_event.get("modelName"))
             dgcv_logging.get_logger("Validation").debug(
-                f"Timeline disconnection. Model: {model_name}"
-            )
-
-    # Return the list of disconnected models
-    return disconnection_list
-
-
-<<<<<<< HEAD
-def _check_timeline(timeline_file: Path, element_type: str) -> tuple[bool, list]:
-    disconnection_list = (
-        _get_disconnection_list(timeline_file, GENERATOR_DISCONNECT_MSG)
-        if element_type == "gen"
-        else _get_disconnection_list(timeline_file, LOAD_DISCONNECT_MSG)
-    )
-
-    return len(disconnection_list) > 0, disconnection_list
-
-
-def _check_stabilization(
-    variable: str, time_list: list, value_list: list, stable_time: float
-) -> tuple[bool, int]:
-    try:
-        steady, first_steady_pos = common.is_stable(time_list, value_list, stable_time)
-        if not steady:
-            dgcv_logging.get_logger("Validation").warning(
-                f"{variable} has not reached steady state"
-            )
-    except Exception as e:
-        dgcv_logging.get_logger("Validation").error(
-            f"Error checking stabilization for {variable}: {e}"
-        )
-        steady, first_steady_pos = False, -1
-    return steady, first_steady_pos
-
-
-def _update_theta_stabilization(
-    stable_theta: bool,
-    time_list: list,
-    curve: list,
-    stable_time: float,
-    first_stable_pos_theta: int,
-) -> tuple[bool, int]:
-    stable_theta, gen_first_stable_pos_theta = _check_stabilization(
-        "Theta", time_list, curve, stable_time
-    )
-    if gen_first_stable_pos_theta < first_stable_pos_theta:
-        first_stable_pos_theta = gen_first_stable_pos_theta
-    return stable_theta, first_stable_pos_theta
-
-
-def _check_all_theta_stabilization(
-    time_list: list, theta_curves: list, stable_time: float
-) -> tuple[bool, int]:
-    first_stable_pos_theta = len(time_list)
-    stable_theta = True
-    for theta_curve in theta_curves:
-        stable_theta, first_stable_pos_theta = _update_theta_stabilization(
-            stable_theta, time_list, theta_curve, stable_time, first_stable_pos_theta
-        )
-        if not stable_theta:
-            dgcv_logging.get_logger("Validation").warning("Theta has not reached stabilization")
-            break
-
-    return stable_theta, first_stable_pos_theta
-
-
-def _check_all_theta_pi(time_list: list, theta_curves: list) -> bool:
-    pass_pi = True
-    for theta_curve in theta_curves:
-        pass_pi = common.theta_pi(time_list, theta_curve)
-        if not pass_pi:
-            dgcv_logging.get_logger("Validation").warning(
-                "Theta has not met the success criterion"
-            )
-            break
-    return pass_pi
-
-
-def _check_theta_stability(curves: pd.DataFrame, stable_time: float) -> tuple[bool, int, bool]:
-    time_list = list(curves["time"])
-    theta_curves = [
-        curves[curve_name].tolist()
-        for curve_name in curves.keys()
-        if curve_name.endswith("_InternalAngle")
-    ]
-    stable_theta, first_stable_pos_theta = _check_all_theta_stabilization(
-        time_list, theta_curves, stable_time
-    )
-    pass_pi = _check_all_theta_pi(time_list, theta_curves)
-    return stable_theta, first_stable_pos_theta, pass_pi
-
-
-def _run_common_tests(
-    curves: pd.DataFrame,
-    stable_time: float,
-    is_ppm: bool,
-) -> tuple[bool, int, bool, int, bool, int, bool, int, bool]:
-    bus_pdr_voltage = "BusPDR_BUS_Voltage"
-    time_list = list(curves["time"])
-    voltage_list = list(curves[bus_pdr_voltage])
-    active_power_list = list(curves["BusPDR_BUS_ActivePower"])
-    reactive_power_list = list(curves["BusPDR_BUS_ReactivePower"])
-
-    steady_v, first_steady_pos_v = _check_stabilization("V", time_list, voltage_list, stable_time)
-    steady_p, first_steady_pos_p = _check_stabilization(
-        "P", time_list, active_power_list, stable_time
-    )
-    steady_q, first_steady_pos_q = _check_stabilization(
-        "Q", time_list, reactive_power_list, stable_time
-    )
-
-    stable_theta, first_stable_pos_theta, pass_pi = (False, 0, False)
-    if not is_ppm:
-        stable_theta, first_stable_pos_theta, pass_pi = _check_theta_stability(curves, stable_time)
-
-    return (
-        steady_p,
-        first_steady_pos_p,
-        steady_q,
-        first_steady_pos_q,
-        steady_v,
-        first_steady_pos_v,
-        stable_theta,
-        first_stable_pos_theta,
-        pass_pi,
-    )
-
-
-def _get_generator_static_diff(generator_id, curves):
-    magnitude_controlled_by_avr = f"{generator_id}_GEN_MagnitudeControlledByAVRPu"
-    avr_setpoint = f"{generator_id}_GEN_AVRSetpointPu"
-    return common.get_static_diff(
-        list(curves[magnitude_controlled_by_avr]),
-        list(curves[avr_setpoint]),
-    )
-
-
-def _add_static_diff(compliance_values, curves):
-    max_static_diff = 0
-    filtered_curves = curves.filter(regex="_GEN_MagnitudeControlledByAVRPu$").columns
-    for curve_name in filtered_curves:
-        generator_id = curve_name.replace("_GEN_MagnitudeControlledByAVRPu", "")
-        static_diff = _get_generator_static_diff(generator_id, curves)
-        if max_static_diff < static_diff:
-            max_static_diff = static_diff
-    compliance_values["static_diff"] = max_static_diff
-
-
-def _add_time_5u(compliance_values, curves, t_event_start, bus_pdr_voltage):
-    compliance_values["time_5u"] = common.get_txu_relative(
-        0.05,
-        list(curves["time"]),
-        list(curves[bus_pdr_voltage]),
-        t_event_start,
-    )
-
-
-def _add_time_10u(compliance_values, curves, t_event_start, bus_pdr_voltage):
-    compliance_values["time_10u"] = common.get_txu_relative(
-        0.10,
-        list(curves["time"]),
-        list(curves[bus_pdr_voltage]),
-        t_event_start,
-    )
-
-
-def _add_time_5p(compliance_values, curves, t_event_start):
-    compliance_values["time_5p"] = common.get_txp(
-        0.05,
-        list(curves["time"]),
-        list(curves["BusPDR_BUS_ActivePower"]),
-        t_event_start,
-    )
-
-
-def _add_time_10p(compliance_values, curves, t_event_start):
-    compliance_values["time_10p"] = common.get_txp(
-        0.1,
-        list(curves["time"]),
-        list(curves["BusPDR_BUS_ActivePower"]),
-        t_event_start,
-    )
-
-
-def _add_time_85u(compliance_values, curves, t_event_start, bus_pdr_voltage):
-    compliance_values["time_85u"] = common.get_txu(
-        0.85,
-        list(curves["time"]),
-        list(curves[bus_pdr_voltage]),
-        t_event_start,
-    )
-
-
-def _add_time_10pfloor(compliance_values, curves, t_event_start):
-    compliance_values["time_10pfloor"] = common.get_txpfloor(
-        0.1,
-        list(curves["time"]),
-        list(curves["BusPDR_BUS_ActivePower"]),
-        t_event_start,
-    )
-
-
-def _add_time_10pfloor_clear(compliance_values, curves, t_event_start):
-    compliance_values["time_10pfloor"] = common.get_txpfloor(
-        0.1,
-        list(curves["time"]),
-        list(curves["BusPDR_BUS_ActivePower"]),
-        t_event_start,
-    )
-
-
-def _get_avr_setpoint_curves(curves):
-    filtered_curves = curves.filter(regex="_GEN_AVRSetpointPu$").columns
-    return [curves[avr_setpoint].tolist() for avr_setpoint in filtered_curves]
-
-
-def _check_avr_5(curves, t_event_start):
-    time_curve = list(curves["time"])
-    filtered_curves = curves.filter(regex="_GEN_MagnitudeControlledByAVRPu$").columns
-    for magnitude_controlled_by_avr in filtered_curves:
-        magnitude_controlled_by_avr_curve = list(curves[magnitude_controlled_by_avr])
-        avr_setpoint = magnitude_controlled_by_avr.replace(
-            "_GEN_MagnitudeControlledByAVRPu", "_GEN_AVRSetpointPu"
-        )
-        avr_setpoint_curve = list(curves[avr_setpoint])
-        AVR_5_check, AVR_5_error_time = common.get_AVR_x(
-            time_curve,
-            magnitude_controlled_by_avr_curve,
-            avr_setpoint_curve,
-            t_event_start,
-        )
-        if not AVR_5_check:
-            return AVR_5_check, AVR_5_error_time
-
-    return True, -1
-
-
-def _add_avr_5(compliance_values, curves, t_event_start):
-    AVR_5_check, AVR_5_error_time = _check_avr_5(curves, t_event_start)
-    compliance_values["AVR_5_check"] = AVR_5_check
-    compliance_values["AVR_5"] = AVR_5_error_time
-    compliance_values["AVR_5_crvs"] = _get_avr_setpoint_curves(curves)
-
-
-def _check_freq_1(curves):
-    filtered_curves = curves.filter(regex="_GEN_NetworkFrequencyPu$").columns
-    for curve_name in filtered_curves:
-        check_freq1, error_time_freq1 = common.check_frequency(
-            1 / 50,
-            list(curves[curve_name]),
-            list(curves["time"]),
-        )
-        if not check_freq1:
-            return check_freq1, error_time_freq1
-
-    return True, -1
-
-
-def _add_freq_1(compliance_values, curves):
-    check_freq1, error_time_freq1 = _check_freq_1(curves)
-    compliance_values["check_freq1"] = check_freq1
-    compliance_values["time_freq1"] = error_time_freq1
-
-
-=======
->>>>>>> 08f16524
+                "Timeline disconnection. Model: " + timeline_event.get("modelName")
+            )
+        if timeline_event.get("message") == "LOAD : disconnecting" and element_type == "load":
+            no_error = False
+            disconnection_list.append(timeline_event.get("modelName"))
+            dgcv_logging.get_logger("Validation").debug(
+                "Timeline disconnection. Model: " + timeline_event.get("modelName")
+            )
+
+    return no_error, disconnection_list
+
+
 class PerformanceValidator(Validator):
-    """
-    PerformanceValidator is responsible for validating the performance of electric models
-    based on various compliance criteria. It checks for stabilization, disconnections,
-    and other performance metrics using the provided simulation data.
-
-    Attributes:
-        parameters (Parameters): Execution parameters for the validation.
-        stable_time (float): Time duration to check for stability.
-        validations (list): List of validations to be performed.
-        is_field_measurements (bool): Flag indicating if field measurements are used.
-
-    Methods:
-        validate(oc_name, working_path, sim_output_path, event_params, fs):
-            Validates the performance based on the provided parameters and simulation data.
-        get_measurement_names():
-            Returns the list of required curves for the validation.
-    """
-
     def __init__(
         self,
         curves_manager: CurvesManager,
@@ -366,38 +77,7 @@
         self._producer = parameters.get_producer()
         self._stable_time = stable_time
 
-<<<<<<< HEAD
-    def _get_generator_imax_reac(self, curves, curve_name):
-        generator_id = curve_name.replace("_GEN_InjectedCurrent", "")
-        injected_current = generator_id + "_GEN_" + "InjectedCurrent"
-        injected_active_current = generator_id + "_GEN_" + "InjectedActiveCurrent"
-
-        return common.check_generator_imax(
-            self._generators_imax[generator_id],
-            list(curves["time"]),
-            list(curves[injected_current]),
-            list(curves[injected_active_current]),
-        )
-
-    def __add_imax_reac(self, compliance_values, curves):
-        imax_reac = -1
-        imax_reac_check = True
-        filtered_curves = curves.filter(regex="_GEN_InjectedCurrent$").columns
-        for curve_name in filtered_curves:
-            imax_gen_reac, imax_gen_reac_check = self._get_generator_imax_reac(curves, curve_name)
-            if not imax_gen_reac_check:
-                if imax_reac_check:
-                    imax_reac = imax_gen_reac
-                    imax_reac_check = imax_gen_reac_check
-                elif imax_gen_reac < imax_reac:
-                    imax_reac = imax_gen_reac
-        compliance_values["imax_reac"] = imax_reac
-        compliance_values["imax_reac_check"] = imax_reac_check
-
-    def __calculate(
-=======
     def __run_common_tests(
->>>>>>> 08f16524
         self,
         stable_time: float,
         is_ppm: bool,
@@ -410,73 +90,6 @@
             stable_time,
         )
 
-<<<<<<< HEAD
-        static_diff_check = compliance_list.contains_key(["static_diff"], self._validations)
-        time_5u_check = compliance_list.contains_key(["time_5U"], self._validations)
-        time_10u_check = compliance_list.contains_key(["time_10U"], self._validations)
-        time_5p_check = compliance_list.contains_key(
-            ["time_5P", "time_5P_85U", "time_5P_clear"], self._validations
-        )
-        time_10p_check = compliance_list.contains_key(
-            ["time_10P", "time_10P_85U", "time_10P_clear"], self._validations
-        )
-        time_5p_85u_check = compliance_list.contains_key(
-            ["time_5P_85U", "time_10P_85U"], self._validations
-        )
-        time_10pfloor_85u_check = compliance_list.contains_key(
-            ["time_10Pfloor_85U"], self._validations
-        )
-        time_10pfloor_clear_check = compliance_list.contains_key(
-            ["time_10Pfloor_clear"], self._validations
-        )
-        imax_reac_check = compliance_list.contains_key(["imax_reac"], self._validations)
-        avr_5_check = compliance_list.contains_key(["AVR_5"], self._validations)
-        freq_1_check = compliance_list.contains_key(["freq_1"], self._validations)
-
-        if static_diff_check:
-            _add_static_diff(compliance_values, curves)
-
-        bus_pdr_voltage = "BusPDR_BUS_Voltage"
-        compliance_values["is_invalid_test"] = common.is_invalid_test(
-            list(curves["time"]),
-            list(curves[bus_pdr_voltage]),
-            list(curves["BusPDR_BUS_ActivePower"]),
-            list(curves["BusPDR_BUS_ReactivePower"]),
-            t_event_start,
-        )
-
-        if time_5u_check:
-            _add_time_5u(compliance_values, curves, t_event_start, bus_pdr_voltage)
-
-        if time_10u_check:
-            _add_time_10u(compliance_values, curves, t_event_start, bus_pdr_voltage)
-
-        if time_5p_check:
-            _add_time_5p(compliance_values, curves, t_event_start)
-
-        if time_10p_check:
-            _add_time_10p(compliance_values, curves, t_event_start)
-
-        if time_5p_85u_check:
-            _add_time_85u(compliance_values, curves, t_event_start, bus_pdr_voltage)
-
-        if time_10pfloor_85u_check:
-            _add_time_85u(compliance_values, curves, t_event_start, bus_pdr_voltage)
-            _add_time_10pfloor(compliance_values, curves, t_event_start)
-
-        if time_10pfloor_clear_check:
-            _add_time_10pfloor_clear(compliance_values, curves, t_event_start)
-
-        if imax_reac_check:
-            self.__add_imax_reac(compliance_values, curves)
-
-        if avr_5_check:
-            _add_avr_5(compliance_values, curves, t_event_start)
-
-        if freq_1_check:
-            _add_freq_1(compliance_values, curves)
-
-=======
         steady_p, first_steady_pos_p = common.is_stable(
             list(self._get_calculated_curve_by_name("time")),
             list(self._get_calculated_curve_by_name("BusPDR_BUS_ActivePower")),
@@ -761,29 +374,13 @@
         self.__calculate_frequency(compliance_values)
         self.__calculate_others(compliance_values, t_event_start)
 
->>>>>>> 08f16524
         return compliance_values
 
     def __create_results(
         self,
         t_event_start: float,
         compliance_values: dict,
-<<<<<<< HEAD
-    ):
-        results = self._initialize_results(t_event_start, compliance_values)
-        self._check_static_diff(results, compliance_values)
-        self._check_time_compliance(results, compliance_values, t_event_start, t_event_end)
-        self._check_stabilization(results, is_stable, is_ppm)
-        self._check_disconnections(results, simulation_path, has_dynamic_model)
-        self._check_imax_reac(results, compliance_values)
-        self._check_avr_5(results, compliance_values)
-        self._check_freq_1(results, compliance_values)
-        return results
-
-    def _initialize_results(self, t_event_start: float, compliance_values: dict) -> dict:
-=======
     ) -> dict:
->>>>>>> 08f16524
         results = {
             "sim_t_event_start": t_event_start,
             "compliance": True,
@@ -791,37 +388,15 @@
         }
         if self._time_cct is not None:
             results["time_cct"] = self._time_cct
+
         return results
 
-<<<<<<< HEAD
-    def _check_static_diff(self, results: dict, compliance_values: dict):
-        if compliance_list.contains_key(["static_diff"], self._validations):
-            _check_compliance(
-                results,
-                compliance_values["static_diff"],
-                "static_diff",
-                0.2,
-                100,
-            )
-
-    def _check_imax_reac(self, results: dict, compliance_values: dict):
-        if compliance_list.contains_key(["imax_reac"], self._validations):
-            results["imax_reac"] = compliance_values["imax_reac"]
-            results["imax_reac_check"] = compliance_values["imax_reac_check"]
-            results["compliance"] &= results["imax_reac_check"]
-
-    def _check_time_compliance(
-        self, results: dict, compliance_values: dict, t_event_start: float, t_event_end: float
-=======
-        return results
-
     def __check_simple_times(
         self,
         results: dict,
         t_event_start: float,
         t_event_end: float,
         compliance_values: dict,
->>>>>>> 08f16524
     ):
         if compliance_list.contains_key(["time_5U"], self._validations):
             _check_compliance(
@@ -873,8 +448,6 @@
                 5.0,
             )
 
-<<<<<<< HEAD
-=======
     def __check_composed_times(
         self,
         results: dict,
@@ -901,7 +474,6 @@
                 5.0,
             )
 
->>>>>>> 08f16524
         if compliance_list.contains_key(["time_10Pfloor_85U"], self._validations):
             results["time_85U"] = compliance_values["time_85u"]
             results["time_10Pfloor"] = compliance_values["time_10pfloor"]
@@ -931,26 +503,6 @@
                 "time_85U_10P",
                 5.0,
             )
-<<<<<<< HEAD
-
-    def _check_stabilization(self, results: dict, is_stable: Stability, is_ppm: bool):
-        if compliance_list.contains_key(["stabilized"], self._validations):
-            if not is_ppm:
-                stabilized = (
-                    is_stable.p
-                    and is_stable.q
-                    and is_stable.v
-                    and is_stable.theta
-                    and is_stable.pi
-                )
-            else:
-                stabilized = is_stable.p and is_stable.q and is_stable.v
-
-            results["stabilized"] = stabilized
-            results["compliance"] &= stabilized
-
-    def _check_disconnections(self, results: dict, simulation_path: Path, has_dynamic_model: bool):
-=======
 
     def __check_times(
         self,
@@ -968,7 +520,6 @@
         simulation_path: Path,
         has_dynamic_model: bool,
     ):
->>>>>>> 08f16524
         if (
             compliance_list.contains_key(["no_disconnection_gen"], self._validations)
             and has_dynamic_model
@@ -977,7 +528,7 @@
                 simulation_path / "timeLine/timeline.xml", "gen"
             )
             if not results["no_disconnection_gen"]:
-                if self._disconnection_model.gen_intline is None:
+                if self._disconnection_model.auxload_xfmr is None:
                     gen_intline_id = "Empty"
                 else:
                     gen_intline_id = self._disconnection_model.gen_intline.id
@@ -1009,9 +560,6 @@
                     results["no_disconnection_load"] = True
             results["compliance"] &= results["no_disconnection_load"]
 
-<<<<<<< HEAD
-    def _check_avr_5(self, results: dict, compliance_values: dict):
-=======
     def __check_others(
         self,
         results: dict,
@@ -1048,23 +596,16 @@
             results["imax_reac_check"] = compliance_values["imax_reac_check"]
             results["compliance"] &= results["imax_reac_check"]
 
->>>>>>> 08f16524
         if compliance_list.contains_key(["AVR_5"], self._validations):
             results["AVR_5_check"] = compliance_values["AVR_5_check"]
             results["AVR_5"] = compliance_values["AVR_5"]
             results["AVR_5_crvs"] = compliance_values["AVR_5_crvs"]
 
-<<<<<<< HEAD
-    def _check_freq_1(self, results: dict, compliance_values: dict):
-=======
->>>>>>> 08f16524
         if compliance_list.contains_key(["freq_1"], self._validations):
             results["freq1"] = compliance_values["time_freq1"]
             results["freq1_check"] = compliance_values["check_freq1"]
             results["compliance"] &= results["freq1_check"]
 
-<<<<<<< HEAD
-=======
     def __check(
         self,
         simulation_path: Path,
@@ -1083,7 +624,6 @@
 
         return results
 
->>>>>>> 08f16524
     def validate(
         self,
         oc_name: str,
