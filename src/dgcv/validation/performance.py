#!/usr/bin/env python3
# -*- coding: utf-8 -*-
#
# (c) 2023/24 RTE
# Developed by Grupo AIA
#     marinjl@aia.es
#     omsg@aia.es
#     demiguelm@aia.es
#
from pathlib import Path

from lxml import etree

from dgcv.configuration.cfg import config
from dgcv.core.execution_parameters import Parameters
from dgcv.core.global_variables import (
    ELECTRIC_PERFORMANCE_PPM,
    ELECTRIC_PERFORMANCE_SM,
    MODEL_VALIDATION_PPM,
)
from dgcv.core.validator import Validator
from dgcv.curves.manager import CurvesManager
from dgcv.logging.logging import dgcv_logging
from dgcv.model.parameters import Stability
from dgcv.validation import common, compliance_list


def _check_compliance(
    results: dict,
    compliance_value: float,
    results_name: str,
    threshold: float,
    scale: float = 1.0,
):
    results[results_name] = compliance_value * scale
    if threshold is not None:
        results[results_name + "_check"] = results[results_name] < threshold
        results["compliance"] &= results[results_name + "_check"]


def _check_timeline(timeline_file: Path, element_type: str) -> tuple[bool, list]:
    no_error = True
    # Load timeline file
    timeline = etree.parse(timeline_file, etree.XMLParser(remove_blank_text=True))

    # Look for generator disconnection event
    root = timeline.getroot()
    ns = etree.QName(root).namespace
    disconnection_list = []
    for timeline_event in root.iter("{%s}event" % ns):
        if timeline_event.get("message") == "GENERATOR : disconnecting" and element_type == "gen":
            no_error = False
            disconnection_list.append(timeline_event.get("modelName"))
            dgcv_logging.get_logger("Validation").debug(
                "Timeline disconnection. Model: " + timeline_event.get("modelName")
            )
        if timeline_event.get("message") == "LOAD : disconnecting" and element_type == "load":
            no_error = False
            disconnection_list.append(timeline_event.get("modelName"))
            dgcv_logging.get_logger("Validation").debug(
                "Timeline disconnection. Model: " + timeline_event.get("modelName")
            )

    return no_error, disconnection_list


class PerformanceValidator(Validator):
    def __init__(
        self,
        curves_manager: CurvesManager,
        parameters: Parameters,
        stable_time: float,
        validations: list,
        is_field_measurements: bool,
    ):
        super().__init__(curves_manager, validations, is_field_measurements)
        self._producer = parameters.get_producer()
        self._stable_time = stable_time

    def __run_common_tests(
        self,
        stable_time: float,
        is_ppm: bool,
    ) -> tuple[bool, int, bool, int, bool, int, bool, int, bool]:
        bus_pdr_voltage = "BusPDR" + "_BUS_" + "Voltage"
        # Run stabilization test
        steady_v, first_steady_pos_v = common.is_stable(
            list(self._get_calculated_curve_by_name("time")),
            list(self._get_calculated_curve_by_name(bus_pdr_voltage)),
            stable_time,
        )

        steady_p, first_steady_pos_p = common.is_stable(
            list(self._get_calculated_curve_by_name("time")),
            list(self._get_calculated_curve_by_name("BusPDR_BUS_ActivePower")),
            stable_time,
        )

        steady_q, first_steady_pos_q = common.is_stable(
            list(self._get_calculated_curve_by_name("time")),
            list(self._get_calculated_curve_by_name("BusPDR_BUS_ReactivePower")),
            stable_time,
        )

        if not is_ppm:
            stable_theta = True
            first_stable_pos_theta = len(self._get_calculated_curve_by_name("time"))
            pass_pi = True
            for key in self._get_calculated_curves().keys():
                if not key.endswith("_InternalAngle"):
                    continue

                gen_stable_theta, gen_first_stable_pos_theta = common.is_stable(
                    list(self._get_calculated_curve_by_name("time")),
                    list(self._get_calculated_curve_by_name(key)),
                    stable_time,
                )

                # Check +- Pi
                gen_pass_pi = common.theta_pi(
                    list(self._get_calculated_curve_by_name("time")),
                    list(self._get_calculated_curve_by_name(key)),
                )
                stable_theta &= gen_stable_theta
                if gen_first_stable_pos_theta < first_stable_pos_theta:
                    first_stable_pos_theta = gen_first_stable_pos_theta
                pass_pi &= gen_pass_pi

            if not stable_theta:
                dgcv_logging.get_logger("Validation").warning(
                    "Theta has not reached stabilization"
                )
            if not pass_pi:
                dgcv_logging.get_logger("Validation").warning(
                    "Theta has not met the success criterion"
                )
        else:
            stable_theta = False
            first_stable_pos_theta = 0
            pass_pi = False

        if not steady_p:
            dgcv_logging.get_logger("Validation").warning("P has not reached steady state")
        if not steady_q:
            dgcv_logging.get_logger("Validation").warning("Q has not reached steady state")
        if not steady_v:
            dgcv_logging.get_logger("Validation").warning("V has not reached steady state")

        return (
            steady_p,
            first_steady_pos_p,
            steady_q,
            first_steady_pos_q,
            steady_v,
            first_steady_pos_v,
            stable_theta,
            first_stable_pos_theta,
            pass_pi,
        )

    def __calculate_simple_times(
        self,
        compliance_values: dict,
        t_event_start: float,
    ):
        bus_pdr_voltage = "BusPDR" + "_BUS_" + "Voltage"
        if compliance_list.contains_key(["time_5U"], self._validations):
            compliance_values["time_5u"] = common.get_txu_relative(
                0.05,
                list(self._get_calculated_curve_by_name("time")),
                list(self._get_calculated_curve_by_name(bus_pdr_voltage)),
                t_event_start,
            )

        if compliance_list.contains_key(["time_10U"], self._validations):
            compliance_values["time_10u"] = common.get_txu_relative(
                0.10,
                list(self._get_calculated_curve_by_name("time")),
                list(self._get_calculated_curve_by_name(bus_pdr_voltage)),
                t_event_start,
            )

        if compliance_list.contains_key(["time_10Pfloor_clear"], self._validations):
            compliance_values["time_10pfloor"] = common.get_txpfloor(
                0.1,
                list(self._get_calculated_curve_by_name("time")),
                list(self._get_calculated_curve_by_name("BusPDR_BUS_ActivePower")),
                t_event_start,
            )

    def __calculate_composed_times(
        self,
        compliance_values: dict,
        t_event_start: float,
    ) -> dict:
        bus_pdr_voltage = "BusPDR" + "_BUS_" + "Voltage"
        if compliance_list.contains_key(
            ["time_5P", "time_5P_85U", "time_5P_clear"], self._validations
        ):
            compliance_values["time_5p"] = common.get_txp(
                0.05,
                list(self._get_calculated_curve_by_name("time")),
                list(self._get_calculated_curve_by_name("BusPDR_BUS_ActivePower")),
                t_event_start,
            )

        if compliance_list.contains_key(
            ["time_10P", "time_10P_85U", "time_10P_clear"], self._validations
        ):
            compliance_values["time_10p"] = common.get_txp(
                0.1,
                list(self._get_calculated_curve_by_name("time")),
                list(self._get_calculated_curve_by_name("BusPDR_BUS_ActivePower")),
                t_event_start,
            )

        if compliance_list.contains_key(["time_5P_85U", "time_10P_85U"], self._validations):
            compliance_values["time_85u"] = common.get_txu(
                0.85,
                list(self._get_calculated_curve_by_name("time")),
                list(self._get_calculated_curve_by_name(bus_pdr_voltage)),
                t_event_start,
            )

        if compliance_list.contains_key(["time_10Pfloor_85U"], self._validations):
            compliance_values["time_85u"] = common.get_txu(
                0.85,
                list(self._get_calculated_curve_by_name("time")),
                list(self._get_calculated_curve_by_name(bus_pdr_voltage)),
                t_event_start,
            )
            compliance_values["time_10pfloor"] = common.get_txpfloor(
                0.1,
                list(self._get_calculated_curve_by_name("time")),
                list(self._get_calculated_curve_by_name("BusPDR_BUS_ActivePower")),
                t_event_start,
            )

    def __calculate_times(
        self,
        compliance_values: dict,
        t_event_start: float,
    ):
        self.__calculate_simple_times(compliance_values, t_event_start)
        self.__calculate_composed_times(compliance_values, t_event_start)

    def __calculate_avr(
        self,
        compliance_values: dict,
        t_event_start: float,
    ):
        if compliance_list.contains_key(["AVR_5"], self._validations):
            AVR_5_crv = list()
            AVR_5_check = True
            AVR_5 = -1
            filter_col = [
                col
                for col in self._get_calculated_curves()
                if col.endswith("_GEN_MagnitudeControlledByAVRPu")
            ]
            for curve_name in filter_col:
                generator_id = curve_name.replace("_GEN_MagnitudeControlledByAVRPu", "")
                magnitude_controlled_by_avr = generator_id + "_GEN_" + "MagnitudeControlledByAVRPu"
                avr_setpoint = generator_id + "_GEN_" + "AVRSetpointPu"
                gen_AVR_5_check, gen_AVR_5 = common.get_AVR_x(
                    list(self._get_calculated_curve_by_name("time")),
                    list(self._get_calculated_curve_by_name(magnitude_controlled_by_avr)),
                    list(self._get_calculated_curve_by_name(avr_setpoint)),
                    t_event_start,
                )
                AVR_5_crv.append(list(self._get_calculated_curve_by_name(avr_setpoint)))
                AVR_5_check &= gen_AVR_5_check
                if gen_AVR_5 != -1:
                    AVR_5 = gen_AVR_5
            compliance_values["AVR_5_check"] = AVR_5_check
            compliance_values["AVR_5"] = AVR_5
            compliance_values["AVR_5_crvs"] = AVR_5_crv

    def __calculate_frequency(
        self,
        compliance_values: dict,
    ):
        if compliance_list.contains_key(["freq_1"], self._validations):
            check_freq1 = True
            time_freq1 = -1
<<<<<<< HEAD
            f_nom = config.get_float("Global", "f_nom", 50.0)
            filter_col = [col for col in curves if col.endswith("_GEN_NetworkFrequencyPu")]
            for curve_name in filter_col:
                gen_check_freq1, gen_time_freq1 = common.check_frequency(
                    1 / f_nom,
                    list(curves[curve_name]),
                    list(curves["time"]),
=======
            filter_col = [
                col
                for col in self._get_calculated_curves()
                if col.endswith("_GEN_NetworkFrequencyPu")
            ]
            for curve_name in filter_col:
                gen_check_freq1, gen_time_freq1 = common.check_frequency(
                    1 / 50,
                    list(self._get_calculated_curve_by_name(curve_name)),
                    list(self._get_calculated_curve_by_name("time")),
>>>>>>> 83f4ef85
                )
                check_freq1 &= gen_check_freq1
                if gen_time_freq1 != -1:
                    time_freq1 = gen_time_freq1
            compliance_values["check_freq1"] = check_freq1
            compliance_values["time_freq1"] = time_freq1

    def __calculate_others(
        self,
        compliance_values: dict,
        t_event_start: float,
    ):
        bus_pdr_voltage = "BusPDR" + "_BUS_" + "Voltage"
        compliance_values["is_invalid_test"] = common.is_invalid_test(
            list(self._get_calculated_curve_by_name("time")),
            list(self._get_calculated_curve_by_name(bus_pdr_voltage)),
            list(self._get_calculated_curve_by_name("BusPDR_BUS_ActivePower")),
            list(self._get_calculated_curve_by_name("BusPDR_BUS_ReactivePower")),
            t_event_start,
        )

        if compliance_list.contains_key(["static_diff"], self._validations):
            max_static_diff = 0
            filter_col = [
                col
                for col in self._get_calculated_curves()
                if col.endswith("_GEN_MagnitudeControlledByAVRPu")
            ]
            for curve_name in filter_col:
                generator_id = curve_name.replace("_GEN_MagnitudeControlledByAVRPu", "")
                magnitude_controlled_by_avr = generator_id + "_GEN_" + "MagnitudeControlledByAVRPu"
                avr_setpoint = generator_id + "_GEN_" + "AVRSetpointPu"

                static_diff = common.get_static_diff(
                    list(self._get_calculated_curve_by_name(magnitude_controlled_by_avr)),
                    list(self._get_calculated_curve_by_name(avr_setpoint)),
                )
                if max_static_diff < static_diff:
                    max_static_diff = static_diff
            compliance_values["static_diff"] = max_static_diff

        if compliance_list.contains_key(["imax_reac"], self._validations):
            imax_reac = -1
            imax_reac_check = True
            filter_col = [
                col
                for col in self._get_calculated_curves()
                if col.endswith("_GEN_InjectedCurrent")
            ]
            for curve_name in filter_col:
                generator_id = curve_name.replace("_GEN_InjectedCurrent", "")
                injected_current = generator_id + "_GEN_" + "InjectedCurrent"
                injected_active_current = generator_id + "_GEN_" + "InjectedActiveCurrent"

                imax_gen_reac, imax_gen_reac_check = common.check_generator_imax(
                    self._generators_imax[generator_id],
                    list(self._get_calculated_curve_by_name("time")),
                    list(self._get_calculated_curve_by_name(injected_current)),
                    list(self._get_calculated_curve_by_name(injected_active_current)),
                )
                if not imax_gen_reac_check:
                    if imax_reac_check:
                        imax_reac = imax_gen_reac
                        imax_reac_check = imax_gen_reac_check
                    elif imax_gen_reac < imax_reac:
                        imax_reac = imax_gen_reac
            compliance_values["imax_reac"] = imax_reac
            compliance_values["imax_reac_check"] = imax_reac_check

    def __calculate(
        self,
        t_event_start: float,
    ) -> dict:
        compliance_values = {}

        self.__calculate_times(compliance_values, t_event_start)
        self.__calculate_avr(compliance_values, t_event_start)
        self.__calculate_frequency(compliance_values)
        self.__calculate_others(compliance_values, t_event_start)

        return compliance_values

    def __create_results(
        self,
        t_event_start: float,
        compliance_values: dict,
    ) -> dict:
        results = {
            "sim_t_event_start": t_event_start,
            "compliance": True,
            "is_invalid_test": compliance_values["is_invalid_test"],
        }
        if self._time_cct is not None:
            results["time_cct"] = self._time_cct

        return results

    def __check_simple_times(
        self,
        results: dict,
        t_event_start: float,
        t_event_end: float,
        compliance_values: dict,
    ):
        if compliance_list.contains_key(["time_5U"], self._validations):
            _check_compliance(
                results,
                compliance_values["time_5u"],
                "time_5U",
                10.0,
            )

        if compliance_list.contains_key(["time_10U"], self._validations):
            _check_compliance(
                results,
                compliance_values["time_10u"],
                "time_10U",
                5.0,
            )

        if compliance_list.contains_key(["time_5P"], self._validations):
            _check_compliance(
                results,
                compliance_values["time_5p"],
                "time_5P",
                10.0,
            )

        if compliance_list.contains_key(["time_10P"], self._validations):
            _check_compliance(
                results,
                compliance_values["time_10p"],
                "time_10P",
                5.0,
            )

        if compliance_list.contains_key(["time_5P_clear"], self._validations):
            results["t_event_start"] = t_event_end
            _check_compliance(
                results,
                compliance_values["time_5p"] - (t_event_end - t_event_start),
                "time_5P_clear",
                10.0,
            )

        if compliance_list.contains_key(["time_10P_clear"], self._validations):
            results["t_event_start"] = t_event_end
            _check_compliance(
                results,
                compliance_values["time_10p"] - (t_event_end - t_event_start),
                "time_10P_clear",
                5.0,
            )

    def __check_composed_times(
        self,
        results: dict,
        t_event_start: float,
        t_event_end: float,
        compliance_values: dict,
    ):
        if compliance_list.contains_key(["time_5P_85U"], self._validations):
            results["time_85U"] = compliance_values["time_85u"]
            _check_compliance(
                results,
                compliance_values["time_5p"] - compliance_values["time_85u"],
                "time_5P_85U",
                10.0,
            )

        if compliance_list.contains_key(["time_10P_85U"], self._validations):
            results["time_85U"] = compliance_values["time_85u"]
            results["time_10P"] = compliance_values["time_10p"]
            _check_compliance(
                results,
                compliance_values["time_10p"] - compliance_values["time_85u"],
                "time_10P_85U",
                5.0,
            )

        if compliance_list.contains_key(["time_10Pfloor_85U"], self._validations):
            results["time_85U"] = compliance_values["time_85u"]
            results["time_10Pfloor"] = compliance_values["time_10pfloor"]
            _check_compliance(
                results,
                compliance_values["time_10pfloor"] - compliance_values["time_85u"],
                "time_10Pfloor_85U",
                2.0,
            )

        if compliance_list.contains_key(["time_10Pfloor_clear"], self._validations):
            results["time_10Pfloor"] = compliance_values["time_10pfloor"]
            results["t_event_start"] = t_event_end
            _check_compliance(
                results,
                compliance_values["time_10pfloor"] - (t_event_end - t_event_start),
                "time_10Pfloor_clear",
                2.0,
            )

        if compliance_list.contains_key(["time_85U_10P"], self._validations):
            results["time_85U"] = compliance_values["time_85u"]
            results["time_10P"] = compliance_values["time_10p"]
            _check_compliance(
                results,
                compliance_values["time_10p"] - compliance_values["time_85u"],
                "time_85U_10P",
                5.0,
            )

    def __check_times(
        self,
        results: dict,
        t_event_start: float,
        t_event_end: float,
        compliance_values: dict,
    ):
        self.__check_simple_times(results, t_event_start, t_event_end, compliance_values)
        self.__check_composed_times(results, t_event_start, t_event_end, compliance_values)

    def __check_diconnections(
        self,
        results: dict,
        simulation_path: Path,
        has_dynamic_model: bool,
    ):
        if (
            compliance_list.contains_key(["no_disconnection_gen"], self._validations)
            and has_dynamic_model
        ):
            results["no_disconnection_gen"], disconnection_list = _check_timeline(
                simulation_path / "timeLine/timeline.xml", "gen"
            )
            if not results["no_disconnection_gen"]:
                if self._disconnection_model.auxload_xfmr is None:
                    gen_intline_id = "Empty"
                else:
                    gen_intline_id = self._disconnection_model.gen_intline.id
                disconneted_xfmr = list(
                    set(self._disconnection_model.stepup_xfmrs) & set(disconnection_list)
                )
                if len(disconneted_xfmr) == 0 and gen_intline_id not in disconnection_list:
                    results["no_disconnection_gen"] = True

            results["compliance"] &= results["no_disconnection_gen"]

        if (
            compliance_list.contains_key(["no_disconnection_load"], self._validations)
            and has_dynamic_model
        ):
            results["no_disconnection_load"], disconnection_list = _check_timeline(
                simulation_path / "timeLine/timeline.xml", "load"
            )

            if not results["no_disconnection_load"]:
                if self._disconnection_model.auxload_xfmr is None:
                    auxload_xfmr_id = "Empty"
                else:
                    auxload_xfmr_id = self._disconnection_model.auxload_xfmr.id
                if (
                    self._disconnection_model.auxload.id not in disconnection_list
                    and auxload_xfmr_id not in disconnection_list
                ):
                    results["no_disconnection_load"] = True
            results["compliance"] &= results["no_disconnection_load"]

    def __check_others(
        self,
        results: dict,
        is_stable: Stability,
        is_ppm: bool,
        compliance_values: dict,
    ):
        if compliance_list.contains_key(["static_diff"], self._validations):
            _check_compliance(
                results,
                compliance_values["static_diff"],
                "static_diff",
                0.2,
                100,
            )

        if compliance_list.contains_key(["stabilized"], self._validations):
            if not is_ppm:
                stabilized = (
                    is_stable.p
                    and is_stable.q
                    and is_stable.v
                    and is_stable.theta
                    and is_stable.pi
                )
            else:
                stabilized = is_stable.p and is_stable.q and is_stable.v

            results["stabilized"] = stabilized
            results["compliance"] &= stabilized

        if compliance_list.contains_key(["imax_reac"], self._validations):
            results["imax_reac"] = compliance_values["imax_reac"]
            results["imax_reac_check"] = compliance_values["imax_reac_check"]
            results["compliance"] &= results["imax_reac_check"]

        if compliance_list.contains_key(["AVR_5"], self._validations):
            results["AVR_5_check"] = compliance_values["AVR_5_check"]
            results["AVR_5"] = compliance_values["AVR_5"]
            results["AVR_5_crvs"] = compliance_values["AVR_5_crvs"]

        if compliance_list.contains_key(["freq_1"], self._validations):
            results["freq1"] = compliance_values["time_freq1"]
            results["freq1_check"] = compliance_values["check_freq1"]
            results["compliance"] &= results["freq1_check"]

    def __check(
        self,
        simulation_path: Path,
        has_dynamic_model: bool,
        is_stable: Stability,
        t_event_start: float,
        t_event_end: float,
        is_ppm: bool,
        compliance_values: dict,
    ):
        results = self.__create_results(t_event_start, compliance_values)

        self.__check_times(results, t_event_start, t_event_end, compliance_values)
        self.__check_diconnections(results, simulation_path, has_dynamic_model)
        self.__check_others(results, is_stable, is_ppm, compliance_values)

        return results

    def validate(
        self,
        oc_name: str,
        working_path: Path,
        sim_output_path: str,
        event_params: dict,
        fs: float,
    ) -> dict:
        """Electric Performance Verification.

        Parameters
        ----------
        oc_name: str
            Operating condition name (Not used in this validator).
        working_path: Path
            Working path.
        sim_output_path: str
            Simulator output path.
        event_params: dict
            Event parameters
        fs: float
            Frequency sampling (Not used in this validator).

        Returns
        -------
        dict
            Compliance results
        """
        # Validations common to all Pcs
        (
            steady_p,
            first_steady_pos_p,
            steady_q,
            first_steady_pos_q,
            steady_v,
            first_steady_pos_v,
            stable_theta,
            first_stable_pos_theta,
            pass_pi,
        ) = self.__run_common_tests(
            self._stable_time,
            self.get_sim_type() == ELECTRIC_PERFORMANCE_PPM
            or self.get_sim_type() == MODEL_VALIDATION_PPM,
        )

        t_event = event_params["start_time"]
        # Calculation of the time limit for clearing faults
        time_clear = event_params["start_time"] + event_params["duration_time"]

        # Check operational point validations
        validation_values = self.__calculate(
            t_event,
        )

        results = self.__check(
            working_path / sim_output_path,
            self._producer.is_dynawo_model(),
            Stability(steady_p, steady_q, steady_v, stable_theta, pass_pi),
            t_event,
            time_clear,
            self.get_sim_type() == ELECTRIC_PERFORMANCE_PPM
            or self.get_sim_type() == MODEL_VALIDATION_PPM,
            validation_values,
        )

        if self.get_sim_type() == ELECTRIC_PERFORMANCE_SM:
            results["first_steady_pos"] = max(
                [
                    first_stable_pos_theta,
                    first_steady_pos_p,
                    first_steady_pos_q,
                    first_steady_pos_v,
                ]
            )
        else:
            results["first_steady_pos"] = max(
                [first_steady_pos_p, first_steady_pos_q, first_steady_pos_v]
            )

        results["curves"] = self._get_calculated_curves()
        if not self._get_reference_curves().empty:
            results["reference_curves"] = self._get_reference_curves()

        return results

    def get_measurement_names(self) -> list:
        """Get the list of required curves for the validation

        Returns
        -------
        list
            Required curves for the validation
        """
        return [
            "BusPDR_BUS_ActivePower",
            "BusPDR_BUS_ReactivePower",
            "BusPDR_BUS_Voltage",
        ]<|MERGE_RESOLUTION|>--- conflicted
+++ resolved
@@ -283,15 +283,7 @@
         if compliance_list.contains_key(["freq_1"], self._validations):
             check_freq1 = True
             time_freq1 = -1
-<<<<<<< HEAD
             f_nom = config.get_float("Global", "f_nom", 50.0)
-            filter_col = [col for col in curves if col.endswith("_GEN_NetworkFrequencyPu")]
-            for curve_name in filter_col:
-                gen_check_freq1, gen_time_freq1 = common.check_frequency(
-                    1 / f_nom,
-                    list(curves[curve_name]),
-                    list(curves["time"]),
-=======
             filter_col = [
                 col
                 for col in self._get_calculated_curves()
@@ -299,10 +291,9 @@
             ]
             for curve_name in filter_col:
                 gen_check_freq1, gen_time_freq1 = common.check_frequency(
-                    1 / 50,
+                    1 / f_nom,
                     list(self._get_calculated_curve_by_name(curve_name)),
                     list(self._get_calculated_curve_by_name("time")),
->>>>>>> 83f4ef85
                 )
                 check_freq1 &= gen_check_freq1
                 if gen_time_freq1 != -1:
