from pathlib import Path

from dgcv.configuration.cfg import config
from dgcv.files import manage_files
from dgcv.files.producer_curves import check_curves, create_producer_curves
from dgcv.files.producer_dyd_file import check_dynamic_models, create_producer_dyd_file
from dgcv.files.producer_ini_file import check_ini_parameters, create_producer_ini_file
from dgcv.files.producer_par_file import check_parameters, create_producer_par_file
from dgcv.logging.logging import dgcv_logging


<<<<<<< HEAD
def _copy_input_templates(target: Path, template: str) -> None:
=======
def create_input_template(launcher_dwo: Path, target: Path, topology: str, template: str) -> None:
    """Create an input template in target path with the selected topology.

    Parameters
    ----------
    launcher_dwo: Path
        Dynawo launcher
    target: Path
        Target path
    topology: str
        Topology to the DYD file
    template: str
        Input template name:
        * 'performance_SM' if it is electrical performance for Synchronous Machine Model
        * 'performance_PPM' if it is electrical performance for Power Park Module Model
        * 'performance_BESS' if it is electrical performance for Storage Model
        * 'model_PPM' if it is model validation for Power Park Module Model
        * 'model_BESS' if it is model validation for Storage Model
    """

    if target.exists():
        dgcv_logging.get_logger("Create Input").error(
            "The output path already exists, please indicate a new path"
        )
        return

    manage_files.create_dir(target)
>>>>>>> 5b94ea09
    input_templates_path = config.get_value("Global", "input_templates_path")
    if template == "performance_SM":
        manage_files.copy_path(Path(input_templates_path) / "performance/SM", target)
    elif template == "performance_PPM" or template == "performance_BESS":
        manage_files.copy_path(Path(input_templates_path) / "performance/PPM", target)
    elif template.startswith("model"):
        manage_files.copy_path(Path(input_templates_path) / "model", target)


def _create_dyd_template(target: Path, topology: str, template: str) -> None:
    dgcv_logging.get_logger("Create input files").info(f"Creating the input DYD file in {target}.")
    create_producer_dyd_file(target, topology, template)
    input(
        "Edit the Producer.dyd file is necessary to complete each equipment in the "
        "model with a dynamic model. Press Enter when finishing editing."
    )
    while not check_dynamic_models(target, template):
        input(
            "Edit the Producer.dyd file is necessary to complete each equipment in the "
            "model with a dynamic model. Press Enter when finishing editing."
        )


def _create_par_template(launcher_dwo: Path, target: Path, topology: str, template: str) -> None:
    dgcv_logging.get_logger("Create input files").info(f"Creating the input PAR file in {target}.")
    create_producer_par_file(launcher_dwo, target, template)
    input(
        "Edit the Producer.par file is necessary to complete each parameter with a "
        "value. Press Enter when finishing editing."
    )
    while not check_parameters(target, template):
        input(
            "Edit the Producer.par file is necessary to complete each parameter with a "
            "value. Press Enter when finishing editing."
        )


def _create_ini_template(target: Path, topology: str, template: str) -> None:
    dgcv_logging.get_logger("Create input files").info(f"Creating the input INI file in {target}.")
    create_producer_ini_file(target, topology, template)
    input(
        "Edit the Producer.ini file is necessary to complete each parameter with a "
        "value. Press Enter when finishing editing."
    )
    while not check_ini_parameters(target, template):
        input(
            "Edit the Producer.ini file is necessary to complete each parameter with a "
            "value. Press Enter when finishing editing."
        )


def _create_curves_template(target: Path, topology: str, template: str) -> None:
    ref_target = target / "ReferenceCurves"
    dgcv_logging.get_logger("Create input files").info(
        f"Creating the reference curves files in {ref_target}."
    )
    create_producer_curves(target, ref_target, template)
    input(
        "Edit the CurvesFiles.ini file is necessary to complete each parameter with a "
        "curves file. Press Enter when finishing editing."
    )
    while not check_curves(ref_target):
        input(
            "Edit the CurvesFiles.ini file is necessary to complete each parameter with a "
            "curves file. Press Enter when finishing editing."
        )


def create_input_template(launcher_dwo: Path, target: Path, topology: str, template: str) -> None:
    """Create an input template in target path with the selected topology.

    Parameters
    ----------
    launcher_dwo: Path
        Dynawo launcher
    target: Path
        Target path
    topology: str
        Topology to the DYD file
    template: str
        Input template name:
        * 'performance_SM' if it is electrical performance for Synchronous Machine Model
        * 'performance_PPM' if it is electrical performance for Power Park Module Model
        * 'model' if it is model validation
    """

    if target.exists():
        dgcv_logging.get_logger("Create Input").error(
            "The output path already exists, please indicate a new path"
        )
        return

    manage_files.create_dir(target)
    _copy_input_templates(target, template)

    _create_dyd_template(target, topology, template)

    _create_par_template(launcher_dwo, target, topology, template)

    _create_ini_template(target, topology, template)

    _create_curves_template(target, topology, template)
    print("Done")<|MERGE_RESOLUTION|>--- conflicted
+++ resolved
@@ -9,37 +9,7 @@
 from dgcv.logging.logging import dgcv_logging
 
 
-<<<<<<< HEAD
 def _copy_input_templates(target: Path, template: str) -> None:
-=======
-def create_input_template(launcher_dwo: Path, target: Path, topology: str, template: str) -> None:
-    """Create an input template in target path with the selected topology.
-
-    Parameters
-    ----------
-    launcher_dwo: Path
-        Dynawo launcher
-    target: Path
-        Target path
-    topology: str
-        Topology to the DYD file
-    template: str
-        Input template name:
-        * 'performance_SM' if it is electrical performance for Synchronous Machine Model
-        * 'performance_PPM' if it is electrical performance for Power Park Module Model
-        * 'performance_BESS' if it is electrical performance for Storage Model
-        * 'model_PPM' if it is model validation for Power Park Module Model
-        * 'model_BESS' if it is model validation for Storage Model
-    """
-
-    if target.exists():
-        dgcv_logging.get_logger("Create Input").error(
-            "The output path already exists, please indicate a new path"
-        )
-        return
-
-    manage_files.create_dir(target)
->>>>>>> 5b94ea09
     input_templates_path = config.get_value("Global", "input_templates_path")
     if template == "performance_SM":
         manage_files.copy_path(Path(input_templates_path) / "performance/SM", target)
@@ -123,7 +93,9 @@
         Input template name:
         * 'performance_SM' if it is electrical performance for Synchronous Machine Model
         * 'performance_PPM' if it is electrical performance for Power Park Module Model
-        * 'model' if it is model validation
+        * 'performance_BESS' if it is electrical performance for Storage Model
+        * 'model_PPM' if it is model validation for Power Park Module Model
+        * 'model_BESS' if it is model validation for Storage Model
     """
 
     if target.exists():
