#!/usr/bin/env python3
# -*- coding: utf-8 -*-
#
# (c) 2025 RTE
# Developed by Grupo AIA
#     marinjl@aia.es
#     omsg@aia.es
#     demiguelm@aia.es
#
<<<<<<< HEAD
=======
import configparser
>>>>>>> 23951ca2

import pytest
from lxml import etree

from dycov.files import model_parameters


def create_simple_dyd_and_par(
    tmp_path, gen_id="Gen1", xfmr_id="StepUp_Xfmr1", load_id="Aux_Load", line_id="IntNetwork_Line"
):
    # DYD XML
    ns = "http://www.rte-france.com/dynawo"
    dyd_root = etree.Element(f"{{{ns}}}root", nsmap={None: ns})
    # Generator
    etree.SubElement(
        dyd_root, f"{{{ns}}}blackBoxModel", id=gen_id, lib="WTG4AWeccCurrentSource", parId="parGen"
    )
    # Transformer
    etree.SubElement(
        dyd_root, f"{{{ns}}}blackBoxModel", id=xfmr_id, lib="XfmrLib", parId="parXfmr"
    )
    # Load
    etree.SubElement(
        dyd_root, f"{{{ns}}}blackBoxModel", id=load_id, lib="LoadLib", parId="parLoad"
    )
    # Line
    etree.SubElement(
        dyd_root, f"{{{ns}}}blackBoxModel", id=line_id, lib="LineLib", parId="parLine"
    )
    # Connections
    etree.SubElement(dyd_root, f"{{{ns}}}connect", id1=gen_id, id2=xfmr_id)
    etree.SubElement(dyd_root, f"{{{ns}}}connect", id1=load_id, id2=xfmr_id)
    etree.SubElement(dyd_root, f"{{{ns}}}connect", id1=line_id, id2="BusPDR")
    # Write DYD
    dyd_path = tmp_path / "producer.dyd"
    etree.ElementTree(dyd_root).write(
        str(dyd_path), pretty_print=True, xml_declaration=True, encoding="utf-8"
    )

    # PAR XML
    par_root = etree.Element(f"{{{ns}}}root", nsmap={None: ns})
    # Generator params
    set_gen = etree.SubElement(par_root, f"{{{ns}}}set", id="parGen")
    etree.SubElement(set_gen, f"{{{ns}}}par", name="InjectedCurrentMax", value="100.0")
    etree.SubElement(set_gen, f"{{{ns}}}par", name="ActivePower0Pu", value="0.1")
    etree.SubElement(set_gen, f"{{{ns}}}par", name="ReactivePower0Pu", value="0.05")
    etree.SubElement(set_gen, f"{{{ns}}}par", name="VoltageDroop", value="0.01")
    etree.SubElement(set_gen, f"{{{ns}}}par", name="NominalApparentPower", value="90")
    # Transformer params
    set_xfmr = etree.SubElement(par_root, f"{{{ns}}}set", id="parXfmr")
    etree.SubElement(set_xfmr, f"{{{ns}}}par", name="Resistance", value="0.0003")
    etree.SubElement(set_xfmr, f"{{{ns}}}par", name="Reactance", value="0.0268")
    etree.SubElement(set_xfmr, f"{{{ns}}}par", name="Conductance", value="0.0")
    etree.SubElement(set_xfmr, f"{{{ns}}}par", name="Susceptance", value="0.0")
    etree.SubElement(set_xfmr, f"{{{ns}}}par", name="SNom", value="90")
    etree.SubElement(set_xfmr, f"{{{ns}}}par", name="Rho", value="0.9574")
    # Load params
    set_load = etree.SubElement(par_root, f"{{{ns}}}set", id="parLoad")
    etree.SubElement(set_load, f"{{{ns}}}par", name="ActivePower0", value="0.1")
    etree.SubElement(set_load, f"{{{ns}}}par", name="ReactivePower0", value="0.05")
    etree.SubElement(set_load, f"{{{ns}}}par", name="Voltage0", value="1.0")
    etree.SubElement(set_load, f"{{{ns}}}par", name="Phase0", value="0.0")
    # Line params
    set_line = etree.SubElement(par_root, f"{{{ns}}}set", id="parLine")
    etree.SubElement(set_line, f"{{{ns}}}par", name="ResistancePu", value="0.01")
    etree.SubElement(set_line, f"{{{ns}}}par", name="ReactancePu", value="0.01")
    etree.SubElement(set_line, f"{{{ns}}}par", name="SusceptancePu", value="0.1")
    etree.SubElement(set_line, f"{{{ns}}}par", name="ConductancePu", value="0.3")
    # Write PAR
    par_path = tmp_path / "producer.par"
    etree.ElementTree(par_root).write(
        str(par_path), pretty_print=True, xml_declaration=True, encoding="utf-8"
    )
    return dyd_path, par_path


def test_get_event_times_normal(tmp_path):
    ns = "http://www.rte-france.com/dynawo"
    root = etree.Element(f"{{{ns}}}root", nsmap={None: ns})
    etree.SubElement(root, f"{{{ns}}}par", name="fault_tBegin", value="1.5")
    etree.SubElement(root, f"{{{ns}}}par", name="event_tEvent", value="2.5")
    par_path = tmp_path / "case1.par"
    etree.ElementTree(root).write(
        str(par_path), pretty_print=True, xml_declaration=True, encoding="utf-8"
    )
    t1, t2 = model_parameters.get_event_times(tmp_path, "case1", 0.5, 10.0)
    assert t1 == 1.5
    assert t2 == 2.5


def test_missing_or_malformed_par_values(tmp_path):
    ns = "http://www.rte-france.com/dynawo"
    root = etree.Element(f"{{{ns}}}root", nsmap={None: ns})
    # Missing fault_tBegin and event_tEvent, only step_tStep present with placeholder
    etree.SubElement(root, f"{{{ns}}}par", name="step_tStep", value="{step}")
    par_path = tmp_path / "case2.par"
    etree.ElementTree(root).write(
        str(par_path), pretty_print=True, xml_declaration=True, encoding="utf-8"
    )
    t1, t2 = model_parameters.get_event_times(tmp_path, "case2", 0.5, 10.0)
    assert t1 != t1  # NaN
    assert t2 != t2  # NaN

    # Test extract_defined_value with None value_definition
    with pytest.raises(ValueError):
        model_parameters.extract_defined_value(None, "pmax", 90)


def test_no_matching_equipment_models(tmp_path):
    ns = "http://www.rte-france.com/dynawo"
    dyd_root = etree.Element(f"{{{ns}}}root", nsmap={None: ns})
    dyd_path = tmp_path / "empty.dyd"
    etree.ElementTree(dyd_root).write(
        str(dyd_path), pretty_print=True, xml_declaration=True, encoding="utf-8"
    )
    par_root = etree.Element(f"{{{ns}}}root", nsmap={None: ns})
    par_path = tmp_path / "empty.par"
    etree.ElementTree(par_root).write(
        str(par_path), pretty_print=True, xml_declaration=True, encoding="utf-8"
    )
    ini_file = configparser.ConfigParser()
    s_nref = 90.0
    result = model_parameters.get_producer_values(dyd_path, par_path, ini_file, s_nref)
    generators, stepup_xfmrs, aux_load, auxload_xfmr, ppm_xfmr, intline = result
    assert generators == []
    assert stepup_xfmrs == []
    assert aux_load is None
    assert auxload_xfmr is None
    assert ppm_xfmr is None
    assert intline is None


def test_extract_defined_value_with_placeholders():
    # Placeholder value
    val = model_parameters.extract_defined_value("2*b", "b", 0.2)
    assert val == pytest.approx(0.4)
    val2 = model_parameters.extract_defined_value("pmax", "pmax", 90)
    assert val2 == pytest.approx(90)
    val3 = model_parameters.extract_defined_value("3*pmax", "pmax", 10)
    assert val3 == pytest.approx(30)


def test_generator_control_mode_selection_and_application(tmp_path, monkeypatch):
    # Setup a minimal config and dynawo_translator for control mode logic
    class DummyConfig:
        def has_key(self, section, key):
            return section == "USetpoint_IEC_" and key == "control_option"

        def get_int(self, section, key, default):
            return 1

        def get_options(self, section):
            return []

        def get_value(self, section, option):
            return None

    class DummyDynawoTranslator:
        def get_control_mode(self, section, control_option):
            return {"MwpqMode": "3"}

        def is_valid_control_mode(self, generator, generator_control_mode, parameters):
            return True, ""

        def get_dynawo_variable(self, lib, name):
            return (1, name)

    monkeypatch.setattr(model_parameters, "config", DummyConfig())
    monkeypatch.setattr(model_parameters, "dynawo_translator", DummyDynawoTranslator())

    class DummyLogger:
        def debug(self, msg):
            pass

        def warning(self, msg):
            pass

        def error(self, msg):
            pass

    class DummyLogging:
        def get_logger(self, name):
            return DummyLogger()

    monkeypatch.setattr(model_parameters, "dycov_logging", DummyLogging())

    # Generator and parset
    class DummyGen:
        lib = "IEC"
        id = "Gen1"
        UseVoltageDroop = False
        par_id = "parGen"

    ns = "http://www.rte-france.com/dynawo"
    par_root = etree.Element(f"{{{ns}}}root", nsmap={None: ns})
    parset = etree.SubElement(par_root, f"{{{ns}}}set", id="parGen")
    # Should not raise
    model_parameters._set_control_mode(DummyGen(), parset, ns, "USetpoint", False)<|MERGE_RESOLUTION|>--- conflicted
+++ resolved
@@ -7,10 +7,7 @@
 #     omsg@aia.es
 #     demiguelm@aia.es
 #
-<<<<<<< HEAD
-=======
 import configparser
->>>>>>> 23951ca2
 
 import pytest
 from lxml import etree
