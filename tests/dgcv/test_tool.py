import shutil
from pathlib import Path

from dgcv.configuration.cfg import config
from dgcv.core.execution_parameters import Parameters
from dgcv.core.model_validation import ModelValidation
from dgcv.model.compliance import Compliance


def _execute_tool(producer_model, producer_curves, reference_curves):
    testpath = Path(__file__).resolve().parent
    output_dir = Path(__file__).resolve().parent / "tmp"
    output_dir.mkdir(exist_ok=True)
    assert output_dir.exists()
    if producer_model:
        assert (testpath / producer_model).exists()
    if producer_curves:
        assert (testpath / producer_curves).exists()
    if reference_curves:
        assert (testpath / reference_curves).exists()

    try:
        config._default_config.set("Dynawo", "simulation_limit", "120")
        only_dtr = True
        if producer_model:
            if "SM" in producer_model:
                sim_type = 0
            elif "PPM" in producer_model:
                sim_type = 0
            else:
                sim_type = 1
        else:
            if "SM" in producer_curves:
                sim_type = 0
            elif "PPM" in producer_curves:
                sim_type = 0
            else:
                sim_type = 1

        ep = Parameters(
            Path(shutil.which("dynawo.sh")).resolve(),
            testpath / producer_model if producer_model else None,
            testpath / producer_curves if producer_curves else None,
            testpath / reference_curves if reference_curves else None,
            None,
            output_dir,
            only_dtr,
            sim_type,
        )
        md = ModelValidation(ep)

        compliance = md.validate(True)
<<<<<<< HEAD
    except Exception as e:
        compliance = str(e)
=======
        print(compliance)
    except Exception:
        compliance = []
>>>>>>> 5b94ea09
    finally:
        shutil.rmtree(output_dir)
        return compliance


def dynawo_test_perf_sm_model():
    compliance = _execute_tool("../../examples/SM/Dynawo/SingleAux", None, None)
    assert [
        Compliance.NonCompliant,
        Compliance.NonCompliant,
        Compliance.Compliant,
        Compliance.Compliant,
        Compliance.Compliant,
        Compliance.Compliant,
        Compliance.Compliant,
        Compliance.Compliant,
        Compliance.Compliant,
    ] == compliance


def test_perf_sm_curves():
    compliance = _execute_tool(None, "../../examples/SM/ProducerCurves/", None)
    assert [
        Compliance.NonCompliant,
        Compliance.NonCompliant,
        Compliance.Compliant,
        Compliance.Compliant,
        Compliance.Compliant,
        Compliance.Compliant,
        Compliance.Compliant,
        Compliance.Compliant,
        Compliance.Compliant,
    ] == compliance


def dynawo_test_perf_sm_complete():
    compliance = _execute_tool(
        "../../examples/SM/Dynawo/SingleAuxI", "../../examples/SM/ProducerCurves/", None
    )
    assert [
        Compliance.NonCompliant,
        Compliance.NonCompliant,
        Compliance.Compliant,
        Compliance.Compliant,
        Compliance.Compliant,
        Compliance.NonCompliant,
        Compliance.Compliant,
        Compliance.Compliant,
        Compliance.Compliant,
    ] == compliance


def dynawo_test_perf_ppm_model():
    compliance = _execute_tool("../../examples/PPM/Dynawo/SingleAux/WECC", None, None)
    assert [
        Compliance.NonCompliant,
        Compliance.NonCompliant,
        Compliance.Compliant,
        Compliance.Compliant,
        Compliance.Compliant,
        Compliance.Compliant,
        Compliance.FailedSimulation,
    ] == compliance


def test_perf_ppm_curves():
    compliance = _execute_tool(None, "../../examples/PPM/ProducerCurves/", None)
    assert [
        Compliance.NonCompliant,
        Compliance.NonCompliant,
        Compliance.Compliant,
        Compliance.Compliant,
        Compliance.Compliant,
        Compliance.Compliant,
        Compliance.Compliant,
    ] == compliance


def dynawo_test_perf_ppm_complete():
    compliance = _execute_tool(
        "../../examples/PPM/Dynawo/SingleAux/IEC2020",
        "../../examples/PPM/ProducerCurves/",
        None,
    )
    assert [
        Compliance.Compliant,
        Compliance.Compliant,
        Compliance.Compliant,
        Compliance.Compliant,
        Compliance.Compliant,
        Compliance.Compliant,
        Compliance.FailedSimulation,
    ] == compliance


def dynawo_test_model_validation_wecc_model():
    compliance = _execute_tool(
        "../../examples/Model/Wind/WECC/Dynawo",
        None,
        "../../examples/Model/Wind/WECC/ReferenceCurves",
    )
    assert [
        Compliance.Compliant,
        Compliance.Compliant,
        Compliance.Compliant,
        Compliance.Compliant,
        Compliance.Compliant,
        Compliance.Compliant,
        Compliance.Compliant,
        Compliance.NonCompliant,
        Compliance.Compliant,
        Compliance.NonCompliant,
        Compliance.NonCompliant,
        Compliance.NonCompliant,
        Compliance.Compliant,
        Compliance.NonCompliant,
        Compliance.NonCompliant,
        Compliance.Compliant,
        Compliance.Compliant,
        Compliance.Compliant,
        Compliance.Compliant,
        Compliance.Compliant,
        Compliance.Compliant,
        Compliance.Compliant,
        Compliance.Compliant,
        Compliance.FailedSimulation,
    ] == compliance


def dynawo_test_model_validation_iec2015_model():
    compliance = _execute_tool(
        "../../examples/Model/Wind/IEC2015/Dynawo",
        None,
        "../../examples/Model/Wind/IEC2015/ReferenceCurves",
    )
    assert [
        Compliance.Compliant,
        Compliance.Compliant,
        Compliance.Compliant,
        Compliance.Compliant,
        Compliance.Compliant,
        Compliance.Compliant,
        Compliance.Compliant,
        Compliance.NonCompliant,
        Compliance.Compliant,
        Compliance.NonCompliant,
        Compliance.NonCompliant,
        Compliance.NonCompliant,
        Compliance.NonCompliant,
        Compliance.NonCompliant,
        Compliance.NonCompliant,
        Compliance.Compliant,
        Compliance.Compliant,
        Compliance.Compliant,
        Compliance.NonCompliant,
        Compliance.Compliant,
        Compliance.Compliant,
        Compliance.Compliant,
        Compliance.Compliant,
        Compliance.FailedSimulation,
    ] == compliance


def dynawo_test_model_validation_iec2020_model():
    compliance = _execute_tool(
        "../../examples/Model/Wind/IEC2020/Dynawo",
        None,
        "../../examples/Model/Wind/IEC2020/ReferenceCurves",
    )
    assert [
        Compliance.Compliant,
        Compliance.Compliant,
        Compliance.Compliant,
        Compliance.Compliant,
        Compliance.Compliant,
        Compliance.Compliant,
        Compliance.Compliant,
        Compliance.Compliant,
        Compliance.Compliant,
        Compliance.NonCompliant,
        Compliance.NonCompliant,
        Compliance.NonCompliant,
        Compliance.NonCompliant,
        Compliance.NonCompliant,
        Compliance.NonCompliant,
        Compliance.NonCompliant,
        Compliance.Compliant,
        Compliance.Compliant,
        Compliance.Compliant,
        Compliance.Compliant,
        Compliance.Compliant,
        Compliance.Compliant,
        Compliance.Compliant,
        Compliance.FailedSimulation,
    ] == compliance


def test_model_validation_wecc_curves():
    compliance = _execute_tool(
        None,
        "../../examples/Model/Wind/WECC/ProducerCurves",
        "../../examples/Model/Wind/WECC/ReferenceCurves",
    )
    assert [
        Compliance.Compliant,
        Compliance.Compliant,
        Compliance.Compliant,
        Compliance.Compliant,
        Compliance.Compliant,
        Compliance.Compliant,
        Compliance.Compliant,
        Compliance.NonCompliant,
        Compliance.Compliant,
        Compliance.NonCompliant,
        Compliance.NonCompliant,
        Compliance.NonCompliant,
        Compliance.Compliant,
        Compliance.NonCompliant,
        Compliance.NonCompliant,
        Compliance.Compliant,
        Compliance.Compliant,
        Compliance.Compliant,
        Compliance.Compliant,
        Compliance.Compliant,
        Compliance.Compliant,
        Compliance.Compliant,
        Compliance.Compliant,
        Compliance.Compliant,
    ] == compliance


def test_model_validation_iec2015_curves():
    compliance = _execute_tool(
        None,
        "../../examples/Model/Wind/IEC2015/ProducerCurves",
        "../../examples/Model/Wind/IEC2015/ReferenceCurves",
    )
    assert [
        Compliance.Compliant,
        Compliance.Compliant,
        Compliance.Compliant,
        Compliance.Compliant,
        Compliance.Compliant,
        Compliance.Compliant,
        Compliance.Compliant,
        Compliance.NonCompliant,
        Compliance.Compliant,
        Compliance.NonCompliant,
        Compliance.NonCompliant,
        Compliance.NonCompliant,
        Compliance.NonCompliant,
        Compliance.NonCompliant,
        Compliance.NonCompliant,
        Compliance.Compliant,
        Compliance.Compliant,
        Compliance.Compliant,
        Compliance.NonCompliant,
        Compliance.Compliant,
        Compliance.Compliant,
        Compliance.Compliant,
        Compliance.Compliant,
        Compliance.Compliant,
    ] == compliance


def test_model_validation_iec2020_curves():
    compliance = _execute_tool(
        None,
        "../../examples/Model/Wind/IEC2020/ProducerCurves",
        "../../examples/Model/Wind/IEC2020/ReferenceCurves",
    )
    assert [
        Compliance.Compliant,
        Compliance.Compliant,
        Compliance.Compliant,
        Compliance.Compliant,
        Compliance.Compliant,
        Compliance.Compliant,
        Compliance.Compliant,
        Compliance.Compliant,
        Compliance.Compliant,
        Compliance.NonCompliant,
        Compliance.NonCompliant,
        Compliance.NonCompliant,
        Compliance.NonCompliant,
        Compliance.NonCompliant,
        Compliance.NonCompliant,
        Compliance.NonCompliant,
        Compliance.Compliant,
        Compliance.Compliant,
        Compliance.Compliant,
        Compliance.Compliant,
        Compliance.Compliant,
        Compliance.Compliant,
        Compliance.Compliant,
        Compliance.Compliant,
    ] == compliance


def dynawo_test_model_validation_partial_reference():
    compliance = _execute_tool(
        "../../examples/Model/Wind/WECC/Dynawo",
        None,
        "../resources/partial_reference_curves",
    )
    assert [
        Compliance.NonCompliant,
        Compliance.NonCompliant,
        Compliance.NonCompliant,
        Compliance.NonCompliant,
        Compliance.NonCompliant,
        Compliance.NonCompliant,
        Compliance.NonCompliant,
        Compliance.NonCompliant,
        Compliance.WithoutReferenceCurves,
        Compliance.NonCompliant,
        Compliance.WithoutReferenceCurves,
        Compliance.NonCompliant,
        Compliance.NonCompliant,
        Compliance.NonCompliant,
        Compliance.NonCompliant,
        Compliance.NonCompliant,
        Compliance.WithoutReferenceCurves,
        Compliance.WithoutReferenceCurves,
        Compliance.NonCompliant,
        Compliance.NonCompliant,
        Compliance.NonCompliant,
        Compliance.NonCompliant,
        Compliance.NonCompliant,
        Compliance.WithoutReferenceCurves,
    ] == compliance<|MERGE_RESOLUTION|>--- conflicted
+++ resolved
@@ -50,14 +50,8 @@
         md = ModelValidation(ep)
 
         compliance = md.validate(True)
-<<<<<<< HEAD
     except Exception as e:
         compliance = str(e)
-=======
-        print(compliance)
-    except Exception:
-        compliance = []
->>>>>>> 5b94ea09
     finally:
         shutil.rmtree(output_dir)
         return compliance
